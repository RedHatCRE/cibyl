--- conflicted
+++ resolved
@@ -18,7 +18,7 @@
 from contextlib import contextmanager
 from os import PathLike, chdir, getcwd
 from pathlib import Path
-from typing import Generator, Iterable, Union
+from typing import Generator, Union
 
 from overrides import overrides
 
@@ -117,27 +117,6 @@
         """
         return Dir(self.as_path() / path)
 
-    def ls(self) -> Iterable[FSPath]:
-        """Lists directory contents.
-
-        :return: Collection containing the absolute path to all elements
-            below this directory.
-        """
-        result = []
-
-        for path in self.as_path().glob("*"):
-            if path.is_dir():
-                result.append(Dir(path))
-                continue
-
-            if path.is_file():
-                result.append(File(path))
-                continue
-
-            raise IOError(f"Unknown type for path: '{path}'.")
-
-        return result
-
     def mkdir(self, recursive: bool = False) -> None:
         """Creates the directory on the filesystem. Will do nothing if the
         folder already exists.
@@ -155,20 +134,6 @@
         """
         shutil.rmtree(self)
 
-    def touch(self, name: str, content: str = '') -> 'File':
-        """Creates a new file on the directory.
-
-        :param name: Name of the file.
-        :param content: Text the file will be created with.
-        :return: Path to the created file.
-        """
-        path = self.as_path() / name
-
-        with path.open('w', encoding='utf-8') as file:
-            file.write(content)
-
-        return File(path)
-
 
 class File(FSPath):
     """Represents a file on the filesystem.
@@ -184,18 +149,6 @@
     def exists(self) -> bool:
         return self.as_path().is_file()
 
-<<<<<<< HEAD
-    def read(self) -> str:
-        """Gets contents from the file.
-
-        This function assumes that the file is text-based and, for that
-        matter, not binary.
-
-        :return: Text stored within the file.
-        """
-        with self.as_path().open('r', encoding='utf-8') as file:
-            return file.read()
-=======
     def create(self) -> None:
         """Creates the file at this path.
         """
@@ -233,4 +186,14 @@
         """
         with open(self, mode) as buffer:
             buffer.write(text)
->>>>>>> 63dd12a5
+
+    def read(self) -> str:
+        """Gets contents from the file.
+
+        This function assumes that the file is text-based and, for that
+        matter, not binary.
+
+        :return: Text stored within the file.
+        """
+        with self.as_path().open('r', encoding='utf-8') as file:
+            return file.read()