"""
#    Copyright 2022 Red Hat
#
#    Licensed under the Apache License, Version 2.0 (the "License"); you may
#    not use this file except in compliance with the License. You may obtain
#    a copy of the License at
#
#         http://www.apache.org/licenses/LICENSE-2.0
#
#    Unless required by applicable law or agreed to in writing, software
#    distributed under the License is distributed on an "AS IS" BASIS, WITHOUT
#    WARRANTIES OR CONDITIONS OF ANY KIND, either express or implied. See the
#    License for the specific language governing permissions and limitations
#    under the License.
"""
import json
from abc import ABC, abstractmethod
from dataclasses import dataclass, field
from typing import Any, Dict, List, Optional, Union

from jsonschema.exceptions import SchemaError as JSSchemaError
from jsonschema.validators import Draft7Validator as JSDraft7Validator
from overrides import overrides

from kernel.tools.cache import CACache, Cache
from kernel.tools.fs import File
from kernel.tools.net import download_into_memory
from kernel.tools.urls import URL

JSONObj = Dict[str, Any]
<<<<<<< HEAD
JSONArray = List[JSONObj]
JSON = Union[JSONArray, JSONObj]
JSONSchema = JSON


class JSONError(Exception):
    pass


class SchemaError(JSONError):
    pass


class JSONValidator(ABC):
    def __init__(self, schema: JSONSchema):
=======
"""Represents an object on a JSON file."""
JSONArray = List[JSONObj]
"""Represents an array on a JSON file."""
JSON = Union[JSONArray, JSONObj]
"""Represents data originated from a JSON file."""
JSONSchema = JSON
"""Represents a schema for a JSON file."""


class JSONError(Exception):
    """Describes any error that happened while parsing a stream in JSON
    format.
    """


class SchemaError(JSONError):
    """Describes any errors related to the parsing or usage of JSON schemas.
    """


class JSONValidator(ABC):
    """Base class for all tools that take care of facing a JSON file against a
     schema.
    """

    def __init__(self, schema: JSONSchema):
        """Constructor.

        :param schema: Schema this will validate data against.
        """
>>>>>>> f124e880
        self._schema = schema

    @property
    def schema(self) -> JSONSchema:
<<<<<<< HEAD
=======
        """
        :return: Schema this will validate data against.
        """
>>>>>>> f124e880
        return self._schema

    @abstractmethod
    def is_valid(self, data: JSON) -> bool:
<<<<<<< HEAD
=======
        """Checks whether some data conforms to the JSON schema represented
        by this validator.

        :param data: The data to validate.
        :return: True if it does, False if not.
        """
>>>>>>> f124e880
        raise NotImplementedError


class NullValidator(JSONValidator):
<<<<<<< HEAD
=======
    """Implementation of a JSON validator that does nothing, just
    considers all data to be valid. Useful for disabling validation on
    classes that use it.
    """

>>>>>>> f124e880
    @overrides
    def is_valid(self, data: JSON) -> bool:
        return True


class Draft7Validator(JSONValidator):
<<<<<<< HEAD

    def __init__(self, schema: JSONSchema):
=======
    """Implementation of a JSON validator that works with schemas following
    the draft 7 specification:
    https://json-schema.org/draft-07/json-schema-release-notes.html.
    """

    def __init__(self, schema: JSONSchema):
        """Constructor.

        :param schema: Data representing a draft 7 schema.
        :raises SchemaError:
            If the schema does not follow the specified draft.
        """
>>>>>>> f124e880
        super().__init__(schema)

        self._check_schema(schema)
        self._validator = JSDraft7Validator(schema)

<<<<<<< HEAD
    def _check_schema(self, schema: JSONSchema):
=======
    def _check_schema(self, schema: JSONSchema) -> None:
        """Verifies whether the schema follows the draft required by this
        class.

        :param schema: The schema to check.
        :raises SchemaError:
            If the schema does not follow the draft7 specification.
        """
>>>>>>> f124e880
        try:
            JSDraft7Validator.check_schema(schema)
        except JSSchemaError as ex:
            raise SchemaError("Not a valid Draft7 schema.") from ex

    @overrides
    def is_valid(self, data: JSON) -> bool:
        return self._validator.is_valid(data)


class JSONValidatorFactory(ABC):
    """Base factory for all JSON validators.
    """

    @dataclass
    class Caches:
        """Storages used by the class to avoid reusing external resources.
        """
        files: Cache[File, JSONValidator] = field(
            default_factory=lambda *_: CACache()
        )
        """Storage for validators made from files on the filesystem."""
        remotes: Cache[URL, JSONValidator] = field(
            default_factory=lambda *_: CACache()
        )
        """Storage for validators made from files on a remote server."""

    def __init__(self, caches: Optional[Caches] = None):
        """Constructor.

        :param caches:
            Caches used by the class to avoid fetching external resources
            more than needed.
            'None' to let this build its own.
        """
        if caches is None:
            caches = JSONValidatorFactory.Caches()

        self._caches = caches

    @property
    def caches(self) -> Caches:
        """
        :return:
            Caches used by the class to avoid fetching external resources
            more than needed.
        """
        return self._caches

    @abstractmethod
    def from_buffer(self, buffer: Union[bytes, str]) -> JSONValidator:
        """Builds a new validator from a data stream.

        :param buffer: Stream of data from the JSON schema to be parsed.
        :return: New validator instance.
        :raise JSONDecodeError: If the file contents are not a valid JSON.
        :raise SchemaError: If the file contents are not a valid JSON schema.
        """
        raise NotImplementedError

    def from_file(self, file: File, encoding: str = 'utf-8') -> JSONValidator:
        """Builds a new validator by reading the schema from a file.

        :param file: Path to the file to read.
        :param encoding: Name of the file encoding, like in built-in 'open'.
        :return: New validator instance.
        :raise IOError: If the file could not be opened or read.
        :raise JSONDecodeError: If the file contents are not a valid JSON.
        :raise SchemaError: If the file contents are not a valid JSON schema.
        """
        cache = self.caches.files

        if cache.has(file):
            return cache.get(file)

        with open(file, 'r', encoding=encoding) as buffer:
            validator = self.from_buffer(buffer.read())
            cache.put(file, validator)
            return validator

    def from_remote(self, url: URL) -> JSONValidator:
        """Builds a new validator by reading the schema stored at a remote
        server.

        :param url: Location of the schema file to download.
        :return: A new validator instance.
        :raise JSONDecodeError: If the file contents are not a valid JSON.
        :raise SchemaError: If the file contents are not a valid JSON schema.
        :raise DownloadError: If the file could not be fetched from the URL.
        """
        cache = self.caches.remotes

        if cache.has(url):
            return cache.get(url)

        validator = self.from_buffer(download_into_memory(url))
        cache.put(url, validator)
        return validator


class NullValidatorFactory(JSONValidatorFactory):
<<<<<<< HEAD
=======
    """Factory for :class:`NullValidator`.
    """

>>>>>>> f124e880
    @overrides
    def from_buffer(self, buffer: Union[bytes, str]) -> JSONValidator:
        return NullValidator(schema=json.loads(buffer))


class Draft7ValidatorFactory(JSONValidatorFactory):
    """Factory that generates validators capable of reading Draft-7 schemas.
    """

    @overrides
    def from_buffer(self, buffer: Union[bytes, str]) -> Draft7Validator:
        return Draft7Validator(schema=json.loads(buffer))<|MERGE_RESOLUTION|>--- conflicted
+++ resolved
@@ -28,23 +28,6 @@
 from kernel.tools.urls import URL
 
 JSONObj = Dict[str, Any]
-<<<<<<< HEAD
-JSONArray = List[JSONObj]
-JSON = Union[JSONArray, JSONObj]
-JSONSchema = JSON
-
-
-class JSONError(Exception):
-    pass
-
-
-class SchemaError(JSONError):
-    pass
-
-
-class JSONValidator(ABC):
-    def __init__(self, schema: JSONSchema):
-=======
 """Represents an object on a JSON file."""
 JSONArray = List[JSONObj]
 """Represents an array on a JSON file."""
@@ -75,52 +58,38 @@
 
         :param schema: Schema this will validate data against.
         """
->>>>>>> f124e880
         self._schema = schema
 
     @property
     def schema(self) -> JSONSchema:
-<<<<<<< HEAD
-=======
         """
         :return: Schema this will validate data against.
         """
->>>>>>> f124e880
         return self._schema
 
     @abstractmethod
     def is_valid(self, data: JSON) -> bool:
-<<<<<<< HEAD
-=======
         """Checks whether some data conforms to the JSON schema represented
         by this validator.
 
         :param data: The data to validate.
         :return: True if it does, False if not.
         """
->>>>>>> f124e880
         raise NotImplementedError
 
 
 class NullValidator(JSONValidator):
-<<<<<<< HEAD
-=======
     """Implementation of a JSON validator that does nothing, just
     considers all data to be valid. Useful for disabling validation on
     classes that use it.
     """
 
->>>>>>> f124e880
     @overrides
     def is_valid(self, data: JSON) -> bool:
         return True
 
 
 class Draft7Validator(JSONValidator):
-<<<<<<< HEAD
-
-    def __init__(self, schema: JSONSchema):
-=======
     """Implementation of a JSON validator that works with schemas following
     the draft 7 specification:
     https://json-schema.org/draft-07/json-schema-release-notes.html.
@@ -133,15 +102,11 @@
         :raises SchemaError:
             If the schema does not follow the specified draft.
         """
->>>>>>> f124e880
         super().__init__(schema)
 
         self._check_schema(schema)
         self._validator = JSDraft7Validator(schema)
 
-<<<<<<< HEAD
-    def _check_schema(self, schema: JSONSchema):
-=======
     def _check_schema(self, schema: JSONSchema) -> None:
         """Verifies whether the schema follows the draft required by this
         class.
@@ -150,7 +115,6 @@
         :raises SchemaError:
             If the schema does not follow the draft7 specification.
         """
->>>>>>> f124e880
         try:
             JSDraft7Validator.check_schema(schema)
         except JSSchemaError as ex:
@@ -252,12 +216,9 @@
 
 
 class NullValidatorFactory(JSONValidatorFactory):
-<<<<<<< HEAD
-=======
     """Factory for :class:`NullValidator`.
     """
 
->>>>>>> f124e880
     @overrides
     def from_buffer(self, buffer: Union[bytes, str]) -> JSONValidator:
         return NullValidator(schema=json.loads(buffer))
