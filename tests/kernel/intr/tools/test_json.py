"""
#    Copyright 2022 Red Hat
#
#    Licensed under the Apache License, Version 2.0 (the "License"); you may
#    not use this file except in compliance with the License. You may obtain
#    a copy of the License at
#
#         http://www.apache.org/licenses/LICENSE-2.0
#
#    Unless required by applicable law or agreed to in writing, software
#    distributed under the License is distributed on an "AS IS" BASIS, WITHOUT
#    WARRANTIES OR CONDITIONS OF ANY KIND, either express or implied. See the
#    License for the specific language governing permissions and limitations
#    under the License.
"""
import json
from json import JSONDecodeError
from tempfile import NamedTemporaryFile
from unittest import TestCase

from kernel.tools.fs import File
from kernel.tools.json import (Draft7Validator, Draft7ValidatorFactory,
<<<<<<< HEAD
                               SchemaError)
=======
                               NullValidatorFactory, SchemaError)
>>>>>>> f124e880
from kernel.tools.urls import URL


class TestNullValidatorFactory(TestCase):
    """Tests for :class:`NullValidatorFactory`.
    """

    class TestDraft7ValidatorFactory(TestCase):
        """Tests for :class:`Draft7ValidatorFactory`.
        """

        def test_json_error(self):
            """Checks that an error is thrown if the file is not formatted as a
            JSON.
            """
            with NamedTemporaryFile('w') as file:
                file.write('some-text')

                factory = NullValidatorFactory()

                with self.assertRaises(JSONDecodeError):
                    factory.from_file(File(file.name))

        def test_schema_error(self):
            """Checks that an error is thrown if the file is a JSON, but not a
            schema.
            """
            data = {
                'type': 'some-type'
            }

            with NamedTemporaryFile(mode='w') as file:
                file.write(json.dumps(data))
                file.flush()

                factory = NullValidatorFactory()

                with self.assertRaises(SchemaError):
                    factory.from_file(File(file.name))

        def test_validator_is_built(self):
            """Checks that if all conditions meet, the validator is built.
            """
            data = {
                '$schema': 'some-url',
                'type': 'string'
            }

            with NamedTemporaryFile(mode='w') as file:
                file.write(json.dumps(data))
                file.flush()

                factory = NullValidatorFactory()

                result = factory.from_file(File(file.name))

                self.assertIsInstance(result, Draft7Validator)
                self.assertEqual(result.schema, data)

        def test_validator_is_cached_on_from_file(self):
            """Checks that the validator built for a file is cached for it.
            """
            data = {
                '$schema': 'some-url',
                'type': 'string'
            }

            with NamedTemporaryFile(mode='w') as file:
                file.write(json.dumps(data))
                file.flush()

                factory = NullValidatorFactory()

                result1 = factory.from_file(File(file.name))
                result2 = factory.from_file(File(file.name))

                self.assertEqual(result2, result1)

        def test_validator_is_cached_on_from_remote(self):
            """Checks that the validator built for a URL is cached for it.
            """
            url = URL('https://json.schemastore.org/zuul.json')

            factory = NullValidatorFactory()

            result1 = factory.from_remote(url)
            result2 = factory.from_remote(url)

            self.assertEqual(result2, result1)


class TestDraft7ValidatorFactory(TestCase):
    """Tests for :class:`Draft7ValidatorFactory`.
    """

    def test_json_error(self):
        """Checks that an error is thrown if the file is not formatted as a
        JSON.
        """
        with NamedTemporaryFile('w') as file:
            file.write('some-text')

            factory = Draft7ValidatorFactory()

            with self.assertRaises(JSONDecodeError):
                factory.from_file(File(file.name))

    def test_schema_error(self):
        """Checks that an error is thrown if the file is a JSON, but not a
        schema.
        """
        data = {
            'type': 'some-type'
        }

        with NamedTemporaryFile(mode='w') as file:
            file.write(json.dumps(data))
            file.flush()

            factory = Draft7ValidatorFactory()

            with self.assertRaises(SchemaError):
                factory.from_file(File(file.name))

    def test_validator_is_built(self):
        """Checks that if all conditions meet, the validator is built.
        """
        data = {
            '$schema': 'some-url',
            'type': 'string'
        }

        with NamedTemporaryFile(mode='w') as file:
            file.write(json.dumps(data))
            file.flush()

            factory = Draft7ValidatorFactory()

            result = factory.from_file(File(file.name))

            self.assertIsInstance(result, Draft7Validator)
            self.assertEqual(result.schema, data)

    def test_validator_is_cached_on_from_file(self):
        """Checks that the validator built for a file is cached for it.
        """
        data = {
            '$schema': 'some-url',
            'type': 'string'
        }

        with NamedTemporaryFile(mode='w') as file:
            file.write(json.dumps(data))
            file.flush()

            factory = Draft7ValidatorFactory()

            result1 = factory.from_file(File(file.name))
            result2 = factory.from_file(File(file.name))

            self.assertEqual(result2, result1)

    def test_validator_is_cached_on_from_remote(self):
        """Checks that the validator built for a URL is cached for it.
        """
        url = URL('https://json.schemastore.org/zuul.json')

        factory = Draft7ValidatorFactory()

        result1 = factory.from_remote(url)
        result2 = factory.from_remote(url)

        self.assertEqual(result2, result1)<|MERGE_RESOLUTION|>--- conflicted
+++ resolved
@@ -20,11 +20,7 @@
 
 from kernel.tools.fs import File
 from kernel.tools.json import (Draft7Validator, Draft7ValidatorFactory,
-<<<<<<< HEAD
-                               SchemaError)
-=======
                                NullValidatorFactory, SchemaError)
->>>>>>> f124e880
 from kernel.tools.urls import URL
 
 
