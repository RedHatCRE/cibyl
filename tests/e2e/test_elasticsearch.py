"""
#    Copyright 2022 Red Hat
#
#    Licensed under the Apache License, Version 2.0 (the "License"); you may
#    not use this file except in compliance with the License. You may obtain
#    a copy of the License at
#
#         http://www.apache.org/licenses/LICENSE-2.0
#
#    Unless required by applicable law or agreed to in writing, software
#    distributed under the License is distributed on an "AS IS" BASIS, WITHOUT
#    WARRANTIES OR CONDITIONS OF ANY KIND, either express or implied. See the
#    License for the specific language governing permissions and limitations
#    under the License.
"""
import sys

from cibyl.cli.main import main
from tests.e2e.containers.elasticsearch import ElasticSearchContainer
from tests.e2e.fixtures import EndToEndTest


class TestElasticSearch(EndToEndTest):
    """Tests queries regarding the ElasticSearch source.
    """

    def test_jobs(self):
        """Checks that jobs are retrieved with the "--jobs" flag.
        """
<<<<<<< HEAD
        sys.argv = [
            '',
            '--config', 'tests/e2e/configs/elasticsearch.yaml',
            '-f', 'text',
            '-vv',
            '--jobs'
        ]
=======
        with ElasticSearchContainer():
            sys.argv = [
                '',
                '--config', 'tests/e2e/data/configs/elasticsearch.yaml',
                '--jobs',
                '-vv'
            ]
>>>>>>> aaa057f4

            main()

            self.assertIn('Total jobs: 0', self.output)<|MERGE_RESOLUTION|>--- conflicted
+++ resolved
@@ -27,23 +27,14 @@
     def test_jobs(self):
         """Checks that jobs are retrieved with the "--jobs" flag.
         """
-<<<<<<< HEAD
-        sys.argv = [
-            '',
-            '--config', 'tests/e2e/configs/elasticsearch.yaml',
-            '-f', 'text',
-            '-vv',
-            '--jobs'
-        ]
-=======
         with ElasticSearchContainer():
             sys.argv = [
                 '',
                 '--config', 'tests/e2e/data/configs/elasticsearch.yaml',
-                '--jobs',
-                '-vv'
+                '-f', 'text',
+                '-vv',
+                '--jobs'
             ]
->>>>>>> aaa057f4
 
             main()
 
