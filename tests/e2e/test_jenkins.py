"""
#    Copyright 2022 Red Hat
#
#    Licensed under the Apache License, Version 2.0 (the "License"); you may
#    not use this file except in compliance with the License. You may obtain
#    a copy of the License at
#
#         http://www.apache.org/licenses/LICENSE-2.0
#
#    Unless required by applicable law or agreed to in writing, software
#    distributed under the License is distributed on an "AS IS" BASIS, WITHOUT
#    WARRANTIES OR CONDITIONS OF ANY KIND, either express or implied. See the
#    License for the specific language governing permissions and limitations
#    under the License.
"""
import sys

from cibyl.cli.main import main
from tests.e2e.containers.jenkins import JenkinsContainer
from tests.e2e.fixtures import EndToEndTest


class TestJenkins(EndToEndTest):
    """Tests queries regarding the Jenkins source.
    """

    def test_get_jobs(self):
        """Checks that jobs are retrieved with the "--jobs" flag.
        """
<<<<<<< HEAD
        sys.argv = [
            '',
            '--config', 'tests/e2e/configs/jenkins.yaml',
            '-f', 'text',
            '-vv',
            '--jobs'
        ]
=======
        with JenkinsContainer() as jenkins:
            jenkins.add_job('test_1')
            jenkins.add_job('test_2')
>>>>>>> aaa057f4

            sys.argv = [
                '',
                '--config', 'tests/e2e/data/configs/jenkins.yaml',
                '--jobs',
                '-vv'
            ]

            main()

            self.assertIn('Total jobs: 2', self.output)<|MERGE_RESOLUTION|>--- conflicted
+++ resolved
@@ -27,25 +27,16 @@
     def test_get_jobs(self):
         """Checks that jobs are retrieved with the "--jobs" flag.
         """
-<<<<<<< HEAD
-        sys.argv = [
-            '',
-            '--config', 'tests/e2e/configs/jenkins.yaml',
-            '-f', 'text',
-            '-vv',
-            '--jobs'
-        ]
-=======
         with JenkinsContainer() as jenkins:
             jenkins.add_job('test_1')
             jenkins.add_job('test_2')
->>>>>>> aaa057f4
 
             sys.argv = [
                 '',
                 '--config', 'tests/e2e/data/configs/jenkins.yaml',
-                '--jobs',
-                '-vv'
+                '-f', 'text',
+                '-vv',
+                '--jobs'
             ]
 
             main()
