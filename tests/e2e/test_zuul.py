"""
#    Copyright 2022 Red Hat
#
#    Licensed under the Apache License, Version 2.0 (the "License"); you may
#    not use this file except in compliance with the License. You may obtain
#    a copy of the License at
#
#         http://www.apache.org/licenses/LICENSE-2.0
#
#    Unless required by applicable law or agreed to in writing, software
#    distributed under the License is distributed on an "AS IS" BASIS, WITHOUT
#    WARRANTIES OR CONDITIONS OF ANY KIND, either express or implied. See the
#    License for the specific language governing permissions and limitations
#    under the License.
"""
import sys

from cibyl.cli.main import main
from tests.e2e.containers.zuul import OpenDevZuulContainer
from tests.e2e.fixtures import EndToEndTest


class TestZuul(EndToEndTest):
    """Tests queries regarding the Zuul source.
    """

    def test_get_jobs(self):
        """Checks that jobs are retrieved with the "--jobs" flag.
        """
        with OpenDevZuulContainer():
            sys.argv = [
                '',
                '--config', 'tests/e2e/data/configs/zuul.yaml',
                '--jobs',
                '-vv'
            ]

<<<<<<< HEAD
        sys.argv = [
            '',
            '--config', 'tests/e2e/configs/zuul.yaml',
            '-f', 'text',
            '-vv',
            '--jobs'
        ]
=======
            main()
>>>>>>> aaa057f4

            self.assertIn('Total jobs: 65', self.output)<|MERGE_RESOLUTION|>--- conflicted
+++ resolved
@@ -31,20 +31,11 @@
             sys.argv = [
                 '',
                 '--config', 'tests/e2e/data/configs/zuul.yaml',
-                '--jobs',
-                '-vv'
+                '-f', 'text',
+                '-vv',
+                '--jobs'
             ]
 
-<<<<<<< HEAD
-        sys.argv = [
-            '',
-            '--config', 'tests/e2e/configs/zuul.yaml',
-            '-f', 'text',
-            '-vv',
-            '--jobs'
-        ]
-=======
             main()
->>>>>>> aaa057f4
 
             self.assertIn('Total jobs: 65', self.output)