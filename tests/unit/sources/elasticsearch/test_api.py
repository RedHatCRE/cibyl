--- conflicted
+++ resolved
@@ -443,78 +443,4 @@
 
         deployment = builds['test'].deployment.value
         self.assertEqual(deployment.ip_version.value, '4')
-<<<<<<< HEAD
-        self.assertEqual(deployment.topology.value, '')
-
-
-class TestQueryTemplate(TestCase):
-    """Test cases for :class:`QueryTemplate`.
-    """
-
-    def setUp(self) -> None:
-        self.one_element_template = {
-            'query':
-                {
-                    'match_phrase_prefix':
-                    {
-                        'search_key': 'test'
-                    }
-                }
-        }
-
-        self.multiple_element_template = {
-            'query':
-                {
-                    'bool':
-                    {
-                        'minimum_should_match': 1,
-                        'should': [
-                            {
-                                'match_phrase':
-                                    {
-                                        'search_key': 'test'
-                                    }
-                            },
-                            {
-                                'match_phrase':
-                                    {
-                                        'search_key': 'test2'
-                                    }
-                            }
-                        ]
-                    }
-                }
-        }
-
-        self.all_elements_template = {
-            'query':
-                {
-                    'exists':
-                    {
-                        'field': 'search_key'
-                    }
-                }
-        }
-
-    def test_constructor(self: object) -> None:
-        """Test :class:`QueryTemplate` exceptions and
-           if it returns valid templates
-        """
-        with self.assertRaises(TypeError):
-            QueryTemplate('search_key', 'search_value')
-
-        # These are simple tests, but if we change something in
-        # :class:`QueryTemplate` tests will fail
-        self.assertEqual(QueryTemplate('search_key', []).get,
-                         self.all_elements_template)
-        self.assertEqual(
-            QueryTemplate('search_key', ['test']).get,
-            self.one_element_template
-        )
-        self.assertEqual(
-            QueryTemplate('search_key', ['test', 'test2']).get,
-            self.multiple_element_template
-        )
-=======
-        self.assertEqual(deployment.topology.value, 'unknown')
->>>>>>> 24f74fc7
+        self.assertEqual(deployment.topology.value, '')