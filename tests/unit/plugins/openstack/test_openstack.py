"""
#    Copyright 2022 Red Hat
#
#    Licensed under the Apache License, Version 2.0 (the "License"); you may
#    not use this file except in compliance with the License. You may obtain
#    a copy of the License at
#
#         http://www.apache.org/licenses/LICENSE-2.0
#
#    Unless required by applicable law or agreed to in writing, software
#    distributed under the License is distributed on an "AS IS" BASIS, WITHOUT
#    WARRANTIES OR CONDITIONS OF ANY KIND, either express or implied. See the
#    License for the specific language governing permissions and limitations
#    under the License.
"""
from copy import deepcopy
from unittest import TestCase

from cibyl.models.ci.environment import Environment
from cibyl.models.ci.printers.raw import CIRawPrinter
<<<<<<< HEAD
from cibyl.models.ci.system import JobsSystem, System
from cibyl.models.ci.zuul.job import Job
from cibyl.models.ci.zuul.system import ZuulSystem
from cibyl.plugins import extend_models
=======
>>>>>>> 73d4739a
from cibyl.plugins.openstack.deployment import Deployment
from cibyl.plugins.openstack.utils import translate_topology_string
from tests.utils import OpenstackPluginWithJobSystem


class TestOpenstackPlugin(OpenstackPluginWithJobSystem):
    """Test OpenStack plugin"""

    @classmethod
    def setUpClass(cls):
        System.API = deepcopy(JobsSystem.API)

    def test_extend_models(self):
        """Test extend_models method"""
        environment = Environment("test")
        environment.add_system(name="test", system_type='jenkins')
        self.assertIn(
            'deployment',
            environment.systems[0].jobs.attr_type.API)


class TestJobWithPlugin(OpenstackPluginWithJobSystem):
    """Testing Job CI model with openstack plugin"""

    @classmethod
    def setUpClass(cls):
        System.API = deepcopy(ZuulSystem.API)

    def setUp(self):
        self.deployment = Deployment(17.0, "test", {}, {})
        self.deployment2 = Deployment(17.1, "test", {}, {})
        self.job = Job("job1", "url1")
        self.job2 = Job("job2", "url2")

    def test_add_deployment(self):
        """Test add_deployment method of Job."""
        self.job.add_deployment(self.deployment)
        self.assertEqual(self.job.deployment.value.release,
                         self.deployment.release)

    def test_merge(self):
        """Test merge method of Job with deployment."""
        self.job2.add_deployment(self.deployment2)
        self.job.merge(self.job2)
        self.assertEqual(self.job.deployment.value.release.value,
                         self.deployment2.release.value)

    def test_str(self):
        """Test string representation of Job with deployment."""
        self.job.add_deployment(self.deployment)

        printer = CIRawPrinter(verbosity=2)
        result = printer.print_job(self.job)

        self.assertIn("Release: ", result)
        self.assertIn("Infra type: ", result)

    def test_str_no_deployment(self):
        """Test string representation of Job without deployment."""
        printer = CIRawPrinter(verbosity=2)
        result = printer.print_job(self.job)

        self.assertNotIn("Release: ", result)
        self.assertNotIn("Infra type: ", result)


class TestOpenstackPluginUtils(TestCase):
    """Test openstack plugin utils module."""
    def test_translate_topology_string(self):
        """Test normal usage of translate_topology_string function."""
        input_str = "1comp_2cont_2ceph_3freeipa_5net_1novactl"
        expected = "compute:1,controller:2,ceph:2,freeipa:3,networker:5,"
        expected += "novacontrol:1"
        output = translate_topology_string(input_str)
        self.assertEqual(expected, output)

    def test_translate_topology_string_non_existing(self):
        """Test test_translate_toplogy_string with an unknown type."""
        input_str = "1comp_2cont_2ceph_3freeipa_1unk"
        expected = "compute:1,controller:2,ceph:2,freeipa:3,unk:1"
        output = translate_topology_string(input_str)
        self.assertEqual(expected, output)

    def test_translate_topology_string_malformed_component(self):
        """Test test_translate_toplogy_string with an malformed comonent."""
        input_str = "1comp_2cont_2ceph_3freeipa_unk"
        expected = "compute:1,controller:2,ceph:2,freeipa:3"
        output = translate_topology_string(input_str)
        self.assertEqual(expected, output)<|MERGE_RESOLUTION|>--- conflicted
+++ resolved
@@ -13,18 +13,11 @@
 #    License for the specific language governing permissions and limitations
 #    under the License.
 """
-from copy import deepcopy
 from unittest import TestCase
 
 from cibyl.models.ci.environment import Environment
+from cibyl.models.ci.job import Job
 from cibyl.models.ci.printers.raw import CIRawPrinter
-<<<<<<< HEAD
-from cibyl.models.ci.system import JobsSystem, System
-from cibyl.models.ci.zuul.job import Job
-from cibyl.models.ci.zuul.system import ZuulSystem
-from cibyl.plugins import extend_models
-=======
->>>>>>> 73d4739a
 from cibyl.plugins.openstack.deployment import Deployment
 from cibyl.plugins.openstack.utils import translate_topology_string
 from tests.utils import OpenstackPluginWithJobSystem
@@ -32,10 +25,6 @@
 
 class TestOpenstackPlugin(OpenstackPluginWithJobSystem):
     """Test OpenStack plugin"""
-
-    @classmethod
-    def setUpClass(cls):
-        System.API = deepcopy(JobsSystem.API)
 
     def test_extend_models(self):
         """Test extend_models method"""
@@ -48,10 +37,6 @@
 
 class TestJobWithPlugin(OpenstackPluginWithJobSystem):
     """Testing Job CI model with openstack plugin"""
-
-    @classmethod
-    def setUpClass(cls):
-        System.API = deepcopy(ZuulSystem.API)
 
     def setUp(self):
         self.deployment = Deployment(17.0, "test", {}, {})
