--- conflicted
+++ resolved
@@ -552,16 +552,12 @@
     def test_get_cinder_backend(self):
         """Checks that this figures out the Cinder backend from the scenario.
         """
-<<<<<<< HEAD
-        keys = ScenarioInterpreter.KEYS.cinder.backends
-=======
         keys = ScenarioInterpreter.KEYS
->>>>>>> bf37ccf1
         mapping = ScenarioInterpreter.MAPPINGS.cinder_backends
 
         data = {
             keys.parameters: {
-                keys.backends.rbd: True
+                keys.cinder.backends.rbd: True
             }
         }
 
@@ -582,7 +578,7 @@
         )
 
         self.assertEqual(
-            mapping[keys.backends.rbd],
+            mapping[keys.cinder.backends.rbd],
             scenario.get_cinder_backend()
         )
 
@@ -590,17 +586,13 @@
         """Checks that if a backend is present, but False, then it is
         ignored.
         """
-<<<<<<< HEAD
-        keys = ScenarioInterpreter.KEYS.cinder.backends
-=======
         keys = ScenarioInterpreter.KEYS
->>>>>>> bf37ccf1
         mapping = ScenarioInterpreter.MAPPINGS.cinder_backends
 
         data = {
             keys.parameters: {
-                keys.backends.rbd: True,
-                keys.backends.iscsi: False
+                keys.cinder.backends.rbd: True,
+                keys.cinder.backends.iscsi: False
             }
         }
 
@@ -621,7 +613,7 @@
         )
 
         self.assertEqual(
-            mapping[keys.backends.rbd],
+            mapping[keys.cinder.backends.rbd],
             scenario.get_cinder_backend()
         )
 
@@ -629,15 +621,10 @@
         """Checks that ISCSI is chosen in case no backend is defined on the
         scenario.
         """
-<<<<<<< HEAD
-        data = {
-        }
-=======
         keys = ScenarioInterpreter.KEYS
         mapping = ScenarioInterpreter.MAPPINGS.cinder_backends
 
         data = {}
->>>>>>> bf37ccf1
 
         schema = Mock()
 
@@ -655,29 +642,21 @@
             validator_factory=factory
         )
 
-<<<<<<< HEAD
-        self.assertEqual('iscsi', scenario.get_cinder_backend())
-=======
         self.assertEqual(
-            mapping[keys.backends.iscsi],
+            mapping[keys.cinder.backends.iscsi],
             scenario.get_cinder_backend()
         )
->>>>>>> bf37ccf1
 
     def test_error_if_multiple_cinder_backends(self):
         """Checks that if more than one backend is defined for Cinder,
         an error is raised.
         """
-<<<<<<< HEAD
-        keys = ScenarioInterpreter.KEYS.cinder.backends
-=======
         keys = ScenarioInterpreter.KEYS
->>>>>>> bf37ccf1
 
         data = {
             keys.parameters: {
-                keys.backends.iscsi: True,
-                keys.backends.rbd: True
+                keys.cinder.backends.iscsi: True,
+                keys.cinder.backends.rbd: True
             }
         }
 
@@ -698,57 +677,4 @@
         )
 
         with self.assertRaises(IllegibleData):
-            scenario.get_cinder_backend()
-
-    def test_default_neutron_backend(self):
-        """Checks the value returned in case the neutron backend is not
-        defined.
-        """
-        data = {}
-
-        schema = Mock()
-
-        validator = Mock()
-        validator.is_valid = Mock()
-        validator.is_valid.return_value = True
-
-        factory = Mock()
-        factory.from_file = Mock()
-        factory.from_file.return_value = validator
-
-        scenario = ScenarioInterpreter(
-            data,
-            schema=schema,
-            validator_factory=factory
-        )
-
-        self.assertEqual('geneve', scenario.get_neutron_backend())
-
-    def test_get_neutron_backend(self):
-        """Checks the returned value in case the neutron backend is defined.
-        """
-        value = 'vxlan'
-
-        keys = ScenarioInterpreter.KEYS.neutron
-
-        data = {
-            keys.backend: value
-        }
-
-        schema = Mock()
-
-        validator = Mock()
-        validator.is_valid = Mock()
-        validator.is_valid.return_value = True
-
-        factory = Mock()
-        factory.from_file = Mock()
-        factory.from_file.return_value = validator
-
-        scenario = ScenarioInterpreter(
-            data,
-            schema=schema,
-            validator_factory=factory
-        )
-
-        self.assertEqual(value, scenario.get_neutron_backend())+            scenario.get_cinder_backend()