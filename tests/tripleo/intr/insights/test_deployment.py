"""
#    Copyright 2022 Red Hat
#
#    Licensed under the Apache License, Version 2.0 (the "License"); you may
#    not use this file except in compliance with the License. You may obtain
#    a copy of the License at
#
#         http://www.apache.org/licenses/LICENSE-2.0
#
#    Unless required by applicable law or agreed to in writing, software
#    distributed under the License is distributed on an "AS IS" BASIS, WITHOUT
#    WARRANTIES OR CONDITIONS OF ANY KIND, either express or implied. See the
#    License for the specific language governing permissions and limitations
#    under the License.
"""
from unittest import TestCase

from tripleo.insights.deployment import (EnvironmentInterpreter,
                                         FeatureSetInterpreter,
                                         NodesInterpreter, ReleaseInterpreter)
from tripleo.insights.exceptions import IllegibleData


class TestEnvironmentInterpreter(TestCase):
    """Tests for :class:`EnvironmentInterpreter`.
    """

    def test_error_on_invalid_infra_type(self):
        """Tests that an error is thrown if the infra_type field does not
        follow the schema.
        """
        data = {
            EnvironmentInterpreter.KEYS.infra_type: False
        }

        with self.assertRaises(IllegibleData):
            EnvironmentInterpreter(data)


class TestFeatureSetInterpreter(TestCase):
    """Tests for :class:`FeatureSetInterpreter`.
    """

    def test_error_on_invalid_ipv6(self):
        """Tests that an error is thrown if the ipv6 field does not follow the
        schema.
        """
        data = {
            FeatureSetInterpreter.KEYS.ipv6: 'hello_world'  # Must be bool
        }

        with self.assertRaises(IllegibleData):
            FeatureSetInterpreter(data)

<<<<<<< HEAD
    def tests_error_on_invalid_scenario(self):
        """Tests that an error is thrown if the scenario field does not
        follow the schema.
        """
        data = {
            FeatureSetInterpreter.KEYS.scenario: True  # Must be string
        }

        with self.assertRaises(IllegibleData):
            FeatureSetInterpreter(data)
=======

class TestNodesInterpreter(TestCase):
    """Tests for :class:`NodesInterpreter`.
    """

    def test_error_on_invalid_topology(self):
        """Tests that an error is thrown if the 'topology_map' field does
        not follow the schema.
        """
        data = {
            NodesInterpreter.KEYS.topology: False  # Must be an object
        }

        with self.assertRaises(IllegibleData):
            NodesInterpreter(data)


class TestReleaseInterpreter(TestCase):
    """Tests for :class:`TestReleaseInterpreter`.
    """

    def test_error_on_invalid_release(self):
        """Tests that an error if the release field is not present.
        """
        data = {
            ReleaseInterpreter.KEYS.release: False  # Must be string
        }

        with self.assertRaises(IllegibleData):
            ReleaseInterpreter(data)
>>>>>>> 4575696b
<|MERGE_RESOLUTION|>--- conflicted
+++ resolved
@@ -52,7 +52,6 @@
         with self.assertRaises(IllegibleData):
             FeatureSetInterpreter(data)
 
-<<<<<<< HEAD
     def tests_error_on_invalid_scenario(self):
         """Tests that an error is thrown if the scenario field does not
         follow the schema.
@@ -63,7 +62,7 @@
 
         with self.assertRaises(IllegibleData):
             FeatureSetInterpreter(data)
-=======
+
 
 class TestNodesInterpreter(TestCase):
     """Tests for :class:`NodesInterpreter`.
@@ -93,5 +92,4 @@
         }
 
         with self.assertRaises(IllegibleData):
-            ReleaseInterpreter(data)
->>>>>>> 4575696b
+            ReleaseInterpreter(data)