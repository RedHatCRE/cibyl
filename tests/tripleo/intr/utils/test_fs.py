--- conflicted
+++ resolved
@@ -115,10 +115,7 @@
 
             self.assertTrue(directory.exists())
 
-<<<<<<< HEAD
-=======
     @skip(reason='Will fail on CI')
->>>>>>> e003a08f
     def test_rm(self):
         """Checks that it is possible to delete the folder and everything
         inside.
