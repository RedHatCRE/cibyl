"""
# Copyright 2022 Red Hat
#
#    Licensed under the Apache License, Version 2.0 (the "License"); you may
#    not use this file except in compliance with the License. You may obtain
#    a copy of the License at
#
#         http://www.apache.org/licenses/LICENSE-2.0
#
#    Unless required by applicable law or agreed to in writing, software
#    distributed under the License is distributed on an "AS IS" BASIS, WITHOUT
#    WARRANTIES OR CONDITIONS OF ANY KIND, either express or implied. See the
#    License for the specific language governing permissions and limitations
#    under the License.
"""
# pylint: disable=no-member
import unittest

from cibyl.models.attribute import AttributeDictValue
from cibyl.models.ci.job import Job
from cibyl.models.ci.pipeline import Pipeline
from cibyl.models.ci.system import JobsSystem, PipelineSystem, System
from cibyl.sources.source import Source


class TestSystem(unittest.TestCase):
    """Test the System class."""

    def setUp(self):
        self.name = "test"
        self.system_type = "test_type"
        self.system = System(self.name, self.system_type)
        self.other_system = System(self.name, self.system_type)

    def test_new_system_name(self):
        """Test the name attribute of the System class."""
        system = System("test", "test_type")
        attribute_name = 'name'
        test_name_bool = hasattr(system, attribute_name)
        self.assertTrue(
            test_name_bool,
            msg=f"System lacks an attribute: {attribute_name}")
        self.assertIn(system.name.value, "test")
        system_name = system.name.value
        self.assertIn(system_name, "test",
                      msg=f"System should be test, not {system_name}")

    def test_new_system_type(self):
        """Test the type attribute of the System class."""
        system = System("test", "test_type")
        attribute_name = 'system_type'
        test_name_bool = hasattr(system, attribute_name)
        self.assertTrue(
            test_name_bool,
            msg=f"System lacks an attribute: {attribute_name}")
        type_name = system.system_type.value
        msg_str = f"System type should be test_type, not {type_name}"
        self.assertIn(type_name, "test_type", msg=msg_str)


class TestJobsSystem(unittest.TestCase):
    """Test the JobsSystem class."""
    def setUp(self):
        self.name = "test"
        self.system_type = "test_type"
        self.system = JobsSystem(self.name, self.system_type)
        self.other_system = JobsSystem(self.name, self.system_type)

    def test_add_job(self):
        """Test adding a new job to a system."""
        job = Job("test_job")
        self.system.add_job(job)
        self.assertEqual(len(self.system.jobs.value), 1)
        self.assertEqual(job, self.system.jobs.value["test_job"])

    def test_system_populate(self):
        """Test adding a new job to a system."""
        job = Job("test_job")
        jobs = AttributeDictValue(name='jobs', value={'test_job': job},
                                  attr_type=Job)
        self.system.populate(jobs)
        self.assertEqual(len(self.system.jobs.value), 1)
        self.assertEqual(job, self.system.jobs.value["test_job"])

#     def test_system_str_jobs(self):
#         """Test system str for a system with jobs and builds."""
#         build = Build("1", "SUCCESS")
#         job = Job("test_job")
#         job.add_build(build)
#         self.system.add_job(job)
#         output = str(self.system)
#         expected = """System:
#   Job:
#     Build:
#       Status: """
#         self.assertIn(expected, output)


<<<<<<< HEAD
class TestZuulSystem(unittest.TestCase):
    """Test the ZuulSystem class."""

=======
class TestPipelineSystem(unittest.TestCase):
    """Test the PipelineSystem class."""
>>>>>>> df2ed46b
    def setUp(self):
        self.name = "test"
        self.system = PipelineSystem(self.name, "zuul")
        self.other_system = PipelineSystem(self.name, "zuul")

    def test_new_system_name(self):
        """Test the type attribute of the PipelineSystem class."""
        self.assertTrue(
            hasattr(self.system, 'name'), msg="System lacks name attribute")
        system_name = self.system.name.value
        error_msg = f"System name should be {self.name}, not {system_name}"
        self.assertIn(self.system.name.value, self.name,
                      msg=error_msg)

    def test_new_system_type(self):
        """Test the type attribute of the PipelineSystem class."""
        self.assertTrue(
            hasattr(self.system, 'system_type'),
            msg="System lacks type attribute")
        system_type = self.system.system_type.value
        error_msg = f"System type should be zuul, not {system_type}"
        self.assertIn(self.system.name.value, self.name,
                      msg=error_msg)

    def test_system_comparison(self):
        """Test new PipelineSystem instances comparison."""
        self.assertEqual(
            self.system, self.other_system,
            msg=f"Systems {self.system.name.value} and \
{self.system.name.value} are not equal")

    def test_system_comparison_other_types(self):
<<<<<<< HEAD
        """Test new ZuulSystem instances comparison."""
        self.assertIn(
            "test", str(self.system),
            msg="System {self.system.name.value} \
should be different from str")

    def test_system_str(self):
        """Test ZuulSystem __str__ method."""
        self.assertIn("System: ", str(self.system))
        self.assertIn("System: ", str(self.other_system))
=======
        """Test new PipelineSystem instances comparison."""
        self.assertNotEqual(
            self.system, "test",
            msg=f"System {self.system.name.value} should be different from str"
        )

    def test_system_str(self):
        """Test PipelineSystem __str__ method."""
        self.assertEqual(str(self.system),
                         f"System: {self.name}")

        self.assertEqual(str(self.other_system),
                         f"System: {self.name}")
>>>>>>> df2ed46b

    def test_add_pipeline(self):
        """Test PipelineSystem add pipeline method."""
        pipeline = Pipeline("check")
        self.system.add_pipeline(pipeline)
        self.assertEqual(len(self.system.pipelines.value), 1)
        self.assertEqual(pipeline, self.system.pipelines["check"])

    def test_add_pipeline_with_merge(self):
        """Test PipelineSystem add pipeline method."""
        pipeline = Pipeline("check")
        self.system.add_pipeline(pipeline)
        self.system.add_pipeline(pipeline)
        self.assertEqual(len(self.system.pipelines.value), 1)
        self.assertEqual(pipeline, self.system.pipelines["check"])

    def test_populate(self):
        """Test populating the system."""
        pipeline_name = "check"
        pipeline = Pipeline("check")
        pipelines = AttributeDictValue(name='pipelines',
                                       value={pipeline_name: pipeline},
                                       attr_type=Pipeline)
        self.system.populate(pipelines)
        self.assertEqual(len(self.system.pipelines.value), 1)
        self.assertEqual(pipeline, self.system.pipelines.value[pipeline_name])

    def test_add_source(self):
        """Test adding a new source to a system."""
        source = Source("test_source", driver="jenkins")
        self.system.add_source(source)
        self.assertEqual(len(self.system.sources.value), 1)
<<<<<<< HEAD
        self.assertEqual(source, self.system.sources.value[0])


class TestJenkinsSystem(unittest.TestCase):
    """Test the JenkinsSystem class."""

    def setUp(self):
        self.name = "test"
        self.system = JenkinsSystem(self.name)
        self.other_system = JenkinsSystem(self.name)

    def test_new_system_name(self):
        """Test the type attribute of the JenkinsSystem class."""
        self.assertTrue(
            hasattr(self.system, 'name'), msg="System lacks name attribute")
        system_name = self.system.name.value
        error_msg = f"System name should be {self.name}, not {system_name}"
        self.assertIn(self.system.name.value, self.name,
                      msg=error_msg)

    def test_new_system_type(self):
        """Test the type attribute of the JenkinsSystem class"""
        self.assertTrue(
            hasattr(self.system, 'system_type'),
            msg="System lacks type attribute")
        system_type = self.system.system_type.value
        error_msg = f"System type should be jenkins, not {system_type}"
        self.assertIn(self.system.name.value, self.name,
                      msg=error_msg)

    def test_system_comparison(self):
        """Test new JenkinsSystem instances comparison."""
        self.assertEqual(
            self.system, self.other_system,
            msg=f"Systems {self.system.name.value} and \
{self.system.name.value} are not equal")

    def test_system_comparison_other_types(self):
        """Test new JenkinsSystem instances comparison."""
        self.assertNotEqual(
            self.system, "test",
            msg=f"System {self.system.name.value} should be different from str"
        )

    def test_system_str(self):
        """Test JenkinsSystem __str__ method."""
        self.assertIn("System: ", str(self.system))
        self.assertIn("System: ", str(self.other_system))

    def test_add_job(self):
        """Test adding a new job to a system."""
        job = Job("test_job")
        self.system.add_job(job)
        self.assertEqual(len(self.system.jobs.value), 1)
        self.assertEqual(job, self.system.jobs.value["test_job"])
=======
        self.assertEqual(source, self.system.sources.value[0])
>>>>>>> df2ed46b
<|MERGE_RESOLUTION|>--- conflicted
+++ resolved
@@ -95,15 +95,10 @@
 #       Status: """
 #         self.assertIn(expected, output)
 
-
-<<<<<<< HEAD
-class TestZuulSystem(unittest.TestCase):
-    """Test the ZuulSystem class."""
-
-=======
+#		Will implement in future PR. (ignacio)
+
 class TestPipelineSystem(unittest.TestCase):
     """Test the PipelineSystem class."""
->>>>>>> df2ed46b
     def setUp(self):
         self.name = "test"
         self.system = PipelineSystem(self.name, "zuul")
@@ -136,7 +131,7 @@
 {self.system.name.value} are not equal")
 
     def test_system_comparison_other_types(self):
-<<<<<<< HEAD
+
         """Test new ZuulSystem instances comparison."""
         self.assertIn(
             "test", str(self.system),
@@ -147,21 +142,6 @@
         """Test ZuulSystem __str__ method."""
         self.assertIn("System: ", str(self.system))
         self.assertIn("System: ", str(self.other_system))
-=======
-        """Test new PipelineSystem instances comparison."""
-        self.assertNotEqual(
-            self.system, "test",
-            msg=f"System {self.system.name.value} should be different from str"
-        )
-
-    def test_system_str(self):
-        """Test PipelineSystem __str__ method."""
-        self.assertEqual(str(self.system),
-                         f"System: {self.name}")
-
-        self.assertEqual(str(self.other_system),
-                         f"System: {self.name}")
->>>>>>> df2ed46b
 
     def test_add_pipeline(self):
         """Test PipelineSystem add pipeline method."""
@@ -194,9 +174,7 @@
         source = Source("test_source", driver="jenkins")
         self.system.add_source(source)
         self.assertEqual(len(self.system.sources.value), 1)
-<<<<<<< HEAD
         self.assertEqual(source, self.system.sources.value[0])
-
 
 class TestJenkinsSystem(unittest.TestCase):
     """Test the JenkinsSystem class."""
@@ -249,7 +227,4 @@
         job = Job("test_job")
         self.system.add_job(job)
         self.assertEqual(len(self.system.jobs.value), 1)
-        self.assertEqual(job, self.system.jobs.value["test_job"])
-=======
-        self.assertEqual(source, self.system.sources.value[0])
->>>>>>> df2ed46b
+        self.assertEqual(job, self.system.jobs.value["test_job"])