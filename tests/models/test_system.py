"""
# Copyright 2022 Red Hat
#
#    Licensed under the Apache License, Version 2.0 (the "License"); you may
#    not use this file except in compliance with the License. You may obtain
#    a copy of the License at
#
#         http://www.apache.org/licenses/LICENSE-2.0
#
#    Unless required by applicable law or agreed to in writing, software
#    distributed under the License is distributed on an "AS IS" BASIS, WITHOUT
#    WARRANTIES OR CONDITIONS OF ANY KIND, either express or implied. See the
#    License for the specific language governing permissions and limitations
#    under the License.
"""
# pylint: disable=no-member
import unittest

from cibyl.models.attribute import AttributeDictValue
from cibyl.models.ci.job import Job
from cibyl.models.ci.pipeline import Pipeline
from cibyl.models.ci.system import JobsSystem, PipelineSystem, System
from cibyl.sources.source import Source


class TestSystem(unittest.TestCase):
    """Test the System class."""

    def setUp(self):
        self.name = "test"
        self.system_type = "test_type"
        self.system = System(self.name, self.system_type)
        self.other_system = System(self.name, self.system_type)

    def test_new_system_name(self):
        """Test the name attribute of the System class."""
        system = System("test", "test_type")
        attribute_name = 'name'
        test_name_bool = hasattr(system, attribute_name)
        self.assertTrue(
            test_name_bool,
            msg=f"System lacks an attribute: {attribute_name}")
        self.assertIn(system.name.value, "test")
        system_name = system.name.value
        self.assertIn(system_name, "test",
                      msg=f"System should be test, not {system_name}")

    def test_new_system_type(self):
        """Test the type attribute of the System class."""
        system = System("test", "test_type")
        attribute_name = 'system_type'
        test_name_bool = hasattr(system, attribute_name)
        self.assertTrue(
            test_name_bool,
            msg=f"System lacks an attribute: {attribute_name}")
        type_name = system.system_type.value
        msg_str = f"System type should be test_type, not {type_name}"
        self.assertIn(type_name, "test_type", msg=msg_str)


class TestJobsSystem(unittest.TestCase):
    """Test the JobsSystem class."""

    def setUp(self):
        self.name = "test"
        self.system_type = "test_type"
        self.system = JobsSystem(self.name, self.system_type)
        self.other_system = JobsSystem(self.name, self.system_type)

    def test_add_job(self):
        """Test adding a new job to a system."""
        job = Job("test_job")
        self.system.add_job(job)
        self.assertEqual(len(self.system.jobs.value), 1)
        self.assertEqual(job, self.system.jobs.value["test_job"])

    def test_system_populate(self):
        """Test adding a new job to a system."""
        job = Job("test_job")
        jobs = AttributeDictValue(name='jobs', value={'test_job': job},
                                  attr_type=Job)
        self.system.populate(jobs)
        self.assertEqual(len(self.system.jobs.value), 1)
        self.assertEqual(job, self.system.jobs.value["test_job"])

<<<<<<< HEAD
    @unittest.skip("to be reintroduced later")
    def test_system_str_jobs(self):
        """Test system str for a system with jobs and builds."""
        build = Build("1", "SUCCESS")
        job = Job("test_job")
        job.add_build(build)
        self.system.add_job(job)
        output = str(self.system)
        expected = """System: test
  Job: test_job
    Build: 1
      Status: SUCCESS"""
        self.assertIn(expected, output)

=======
#     def test_system_str_jobs(self):
#         """Test system str for a system with jobs and builds."""
#         build = Build("1", "SUCCESS")
#         job = Job("test_job")
#         job.add_build(build)
#         self.system.add_job(job)
#         output = str(self.system)
#         expected = """System:
#   Job:
#     Build:
#       Status: """
#         self.assertIn(expected, output)

#		Will implement in future PR. (ignacio)
>>>>>>> 8fff10f8

class TestPipelineSystem(unittest.TestCase):
    """Test the PipelineSystem class."""

    def setUp(self):
        self.name = "test"
        self.system = PipelineSystem(self.name, "zuul")
        self.other_system = PipelineSystem(self.name, "zuul")

    def test_new_system_name(self):
        """Test the type attribute of the PipelineSystem class."""
        self.assertTrue(
            hasattr(self.system, 'name'), msg="System lacks name attribute")
        system_name = self.system.name.value
        error_msg = f"System name should be {self.name}, not {system_name}"
        self.assertIn(self.system.name.value, self.name,
                      msg=error_msg)

    def test_new_system_type(self):
        """Test the type attribute of the PipelineSystem class."""
        self.assertTrue(
            hasattr(self.system, 'system_type'),
            msg="System lacks type attribute")
        system_type = self.system.system_type.value
        error_msg = f"System type should be zuul, not {system_type}"
        self.assertIn(self.system.name.value, self.name,
                      msg=error_msg)

    def test_system_comparison(self):
        """Test new PipelineSystem instances comparison."""
        self.assertEqual(
            self.system, self.other_system,
            msg=f"Systems {self.system.name.value} and \
{self.system.name.value} are not equal")

    def test_system_comparison_other_types(self):

<<<<<<< HEAD
    def test_system_str(self):
        """Test PipelineSystem __str__ method."""
        self.assertIn("System", str(self.system))
        self.assertEqual(str(self.other_system),
                         f"System: {self.name}")
=======
        """Test new ZuulSystem instances comparison."""
        self.assertIn(
            "test", str(self.system),
            msg="System {self.system.name.value} \
should be different from str")

    def test_system_str(self):
        """Test ZuulSystem __str__ method."""
        self.assertIn("System: ", str(self.system))
        self.assertIn("System: ", str(self.other_system))
>>>>>>> 8fff10f8

    def test_add_pipeline(self):
        """Test PipelineSystem add pipeline method."""
        pipeline = Pipeline("check")
        self.system.add_pipeline(pipeline)
        self.assertEqual(len(self.system.pipelines.value), 1)
        self.assertEqual(pipeline, self.system.pipelines["check"])

    def test_add_pipeline_with_merge(self):
        """Test PipelineSystem add pipeline method."""
        pipeline = Pipeline("check")
        self.system.add_pipeline(pipeline)
        self.system.add_pipeline(pipeline)
        self.assertEqual(len(self.system.pipelines.value), 1)
        self.assertEqual(pipeline, self.system.pipelines["check"])

    def test_populate(self):
        """Test populating the system."""
        pipeline_name = "check"
        pipeline = Pipeline("check")
        pipelines = AttributeDictValue(name='pipelines',
                                       value={pipeline_name: pipeline},
                                       attr_type=Pipeline)
        self.system.populate(pipelines)
        self.assertEqual(len(self.system.pipelines.value), 1)
        self.assertEqual(pipeline, self.system.pipelines.value[pipeline_name])

    def test_add_source(self):
        """Test adding a new source to a system."""
        source = Source("test_source", driver="jenkins")
        self.system.add_source(source)
        self.assertEqual(len(self.system.sources.value), 1)
        self.assertEqual(source, self.system.sources.value[0])

class TestJenkinsSystem(unittest.TestCase):
    """Test the JenkinsSystem class."""

    def setUp(self):
        self.name = "test"
        self.system = JenkinsSystem(self.name)
        self.other_system = JenkinsSystem(self.name)

    def test_new_system_name(self):
        """Test the type attribute of the JenkinsSystem class."""
        self.assertTrue(
            hasattr(self.system, 'name'), msg="System lacks name attribute")
        system_name = self.system.name.value
        error_msg = f"System name should be {self.name}, not {system_name}"
        self.assertIn(self.system.name.value, self.name,
                      msg=error_msg)

    def test_new_system_type(self):
        """Test the type attribute of the JenkinsSystem class"""
        self.assertTrue(
            hasattr(self.system, 'system_type'),
            msg="System lacks type attribute")
        system_type = self.system.system_type.value
        error_msg = f"System type should be jenkins, not {system_type}"
        self.assertIn(self.system.name.value, self.name,
                      msg=error_msg)

    def test_system_comparison(self):
        """Test new JenkinsSystem instances comparison."""
        self.assertEqual(
            self.system, self.other_system,
            msg=f"Systems {self.system.name.value} and \
{self.system.name.value} are not equal")

    def test_system_comparison_other_types(self):
        """Test new JenkinsSystem instances comparison."""
        self.assertNotEqual(
            self.system, "test",
            msg=f"System {self.system.name.value} should be different from str"
        )

    def test_system_str(self):
        """Test JenkinsSystem __str__ method."""
        self.assertIn("System: ", str(self.system))
        self.assertIn("System: ", str(self.other_system))

    def test_add_job(self):
        """Test adding a new job to a system."""
        job = Job("test_job")
        self.system.add_job(job)
        self.assertEqual(len(self.system.jobs.value), 1)
        self.assertEqual(job, self.system.jobs.value["test_job"])<|MERGE_RESOLUTION|>--- conflicted
+++ resolved
@@ -17,6 +17,7 @@
 import unittest
 
 from cibyl.models.attribute import AttributeDictValue
+from cibyl.models.ci.build import Build
 from cibyl.models.ci.job import Job
 from cibyl.models.ci.pipeline import Pipeline
 from cibyl.models.ci.system import JobsSystem, PipelineSystem, System
@@ -40,10 +41,10 @@
         self.assertTrue(
             test_name_bool,
             msg=f"System lacks an attribute: {attribute_name}")
-        self.assertIn(system.name.value, "test")
+        self.assertEqual(system.name.value, "test")
         system_name = system.name.value
-        self.assertIn(system_name, "test",
-                      msg=f"System should be test, not {system_name}")
+        self.assertEqual(system_name, "test",
+                         msg=f"System should be test, not {system_name}")
 
     def test_new_system_type(self):
         """Test the type attribute of the System class."""
@@ -55,7 +56,7 @@
             msg=f"System lacks an attribute: {attribute_name}")
         type_name = system.system_type.value
         msg_str = f"System type should be test_type, not {type_name}"
-        self.assertIn(type_name, "test_type", msg=msg_str)
+        self.assertEqual(type_name, "test_type", msg=msg_str)
 
 
 class TestJobsSystem(unittest.TestCase):
@@ -83,7 +84,6 @@
         self.assertEqual(len(self.system.jobs.value), 1)
         self.assertEqual(job, self.system.jobs.value["test_job"])
 
-<<<<<<< HEAD
     @unittest.skip("to be reintroduced later")
     def test_system_str_jobs(self):
         """Test system str for a system with jobs and builds."""
@@ -98,22 +98,6 @@
       Status: SUCCESS"""
         self.assertIn(expected, output)
 
-=======
-#     def test_system_str_jobs(self):
-#         """Test system str for a system with jobs and builds."""
-#         build = Build("1", "SUCCESS")
-#         job = Job("test_job")
-#         job.add_build(build)
-#         self.system.add_job(job)
-#         output = str(self.system)
-#         expected = """System:
-#   Job:
-#     Build:
-#       Status: """
-#         self.assertIn(expected, output)
-
-#		Will implement in future PR. (ignacio)
->>>>>>> 8fff10f8
 
 class TestPipelineSystem(unittest.TestCase):
     """Test the PipelineSystem class."""
@@ -129,8 +113,8 @@
             hasattr(self.system, 'name'), msg="System lacks name attribute")
         system_name = self.system.name.value
         error_msg = f"System name should be {self.name}, not {system_name}"
-        self.assertIn(self.system.name.value, self.name,
-                      msg=error_msg)
+        self.assertEqual(self.system.name.value, self.name,
+                         msg=error_msg)
 
     def test_new_system_type(self):
         """Test the type attribute of the PipelineSystem class."""
@@ -139,36 +123,27 @@
             msg="System lacks type attribute")
         system_type = self.system.system_type.value
         error_msg = f"System type should be zuul, not {system_type}"
-        self.assertIn(self.system.name.value, self.name,
-                      msg=error_msg)
+        self.assertEqual(self.system.name.value, self.name,
+                         msg=error_msg)
 
     def test_system_comparison(self):
         """Test new PipelineSystem instances comparison."""
         self.assertEqual(
             self.system, self.other_system,
-            msg=f"Systems {self.system.name.value} and \
+            msg="Systems {self.system.name.value} and \
 {self.system.name.value} are not equal")
 
     def test_system_comparison_other_types(self):
+        """Test new PipelineSystem instances comparison."""
+        self.assertNotEqual(
+            self.system, "test",
+            msg=f"System {self.system.name.value} should be different from str"
+        )
 
-<<<<<<< HEAD
     def test_system_str(self):
         """Test PipelineSystem __str__ method."""
         self.assertIn("System", str(self.system))
-        self.assertEqual(str(self.other_system),
-                         f"System: {self.name}")
-=======
-        """Test new ZuulSystem instances comparison."""
-        self.assertIn(
-            "test", str(self.system),
-            msg="System {self.system.name.value} \
-should be different from str")
-
-    def test_system_str(self):
-        """Test ZuulSystem __str__ method."""
-        self.assertIn("System: ", str(self.system))
-        self.assertIn("System: ", str(self.other_system))
->>>>>>> 8fff10f8
+        self.assertIn("System", str(self.other_system))
 
     def test_add_pipeline(self):
         """Test PipelineSystem add pipeline method."""
@@ -201,57 +176,4 @@
         source = Source("test_source", driver="jenkins")
         self.system.add_source(source)
         self.assertEqual(len(self.system.sources.value), 1)
-        self.assertEqual(source, self.system.sources.value[0])
-
-class TestJenkinsSystem(unittest.TestCase):
-    """Test the JenkinsSystem class."""
-
-    def setUp(self):
-        self.name = "test"
-        self.system = JenkinsSystem(self.name)
-        self.other_system = JenkinsSystem(self.name)
-
-    def test_new_system_name(self):
-        """Test the type attribute of the JenkinsSystem class."""
-        self.assertTrue(
-            hasattr(self.system, 'name'), msg="System lacks name attribute")
-        system_name = self.system.name.value
-        error_msg = f"System name should be {self.name}, not {system_name}"
-        self.assertIn(self.system.name.value, self.name,
-                      msg=error_msg)
-
-    def test_new_system_type(self):
-        """Test the type attribute of the JenkinsSystem class"""
-        self.assertTrue(
-            hasattr(self.system, 'system_type'),
-            msg="System lacks type attribute")
-        system_type = self.system.system_type.value
-        error_msg = f"System type should be jenkins, not {system_type}"
-        self.assertIn(self.system.name.value, self.name,
-                      msg=error_msg)
-
-    def test_system_comparison(self):
-        """Test new JenkinsSystem instances comparison."""
-        self.assertEqual(
-            self.system, self.other_system,
-            msg=f"Systems {self.system.name.value} and \
-{self.system.name.value} are not equal")
-
-    def test_system_comparison_other_types(self):
-        """Test new JenkinsSystem instances comparison."""
-        self.assertNotEqual(
-            self.system, "test",
-            msg=f"System {self.system.name.value} should be different from str"
-        )
-
-    def test_system_str(self):
-        """Test JenkinsSystem __str__ method."""
-        self.assertIn("System: ", str(self.system))
-        self.assertIn("System: ", str(self.other_system))
-
-    def test_add_job(self):
-        """Test adding a new job to a system."""
-        job = Job("test_job")
-        self.system.add_job(job)
-        self.assertEqual(len(self.system.jobs.value), 1)
-        self.assertEqual(job, self.system.jobs.value["test_job"])+        self.assertEqual(source, self.system.sources.value[0])