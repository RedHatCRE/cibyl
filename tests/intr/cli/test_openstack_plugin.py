--- conflicted
+++ resolved
@@ -23,10 +23,7 @@
 from cibyl.models.ci.job import Job as BaseJob
 from cibyl.models.ci.system import System
 from cibyl.models.ci.zuul.job import Job as ZuulJob
-<<<<<<< HEAD
-=======
 from tests.utils import RestoreAPIs
->>>>>>> 73d4739a
 
 
 class TestOpenstackCLI(RestoreAPIs):
@@ -37,10 +34,7 @@
         cls.original_job_api = deepcopy(BaseJob.API)
         cls.original_system_api = deepcopy(System.API)
         cls._null_stdout = open(os.devnull, 'w', encoding='utf-8')
-<<<<<<< HEAD
-=======
         super().setUpClass()
->>>>>>> 73d4739a
         cls._original_stdout = sys.stdout
         # silence stdout and logging to avoid cluttering
         logging.disable(logging.CRITICAL)
@@ -48,10 +42,7 @@
 
     @classmethod
     def tearDownClass(cls):
-<<<<<<< HEAD
-=======
         super().tearDownClass()
->>>>>>> 73d4739a
         sys.stdout = cls._original_stdout
         cls._null_stdout.close()
 
