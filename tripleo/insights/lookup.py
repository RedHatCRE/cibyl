"""
#    Copyright 2022 Red Hat
#
#    Licensed under the Apache License, Version 2.0 (the "License"); you may
#    not use this file except in compliance with the License. You may obtain
#    a copy of the License at
#
#         http://www.apache.org/licenses/LICENSE-2.0
#
#    Unless required by applicable law or agreed to in writing, software
#    distributed under the License is distributed on an "AS IS" BASIS, WITHOUT
#    WARRANTIES OR CONDITIONS OF ANY KIND, either express or implied. See the
#    License for the specific language governing permissions and limitations
#    under the License.
"""
import logging

from tripleo.insights.deployment import (EnvironmentInterpreter,
                                         FeatureSetInterpreter,
                                         NodesInterpreter, ReleaseInterpreter)
from tripleo.insights.git import GitDownload
from tripleo.insights.io import DeploymentOutline, DeploymentSummary
from tripleo.insights.validation import OutlineValidator

LOG = logging.getLogger(__name__)


class DeploymentLookUp:
    """Main class of the 'insights' library.

    Takes care of fetching all the required data in order to generate a
    deployment summary out of its outline.
    """

    def __init__(
        self,
        validator: OutlineValidator = OutlineValidator(),
        downloader: GitDownload = GitDownload()
    ):
        """Constructor.

        :param validator: Tool used to validate the input data.
        :param downloader: Tool used to download files from Git repositories.
        """
        self._validator = validator
        self._downloader = downloader

    @property
    def validator(self) -> OutlineValidator:
        """
        :return: Tool used to validate the input data.
        """
        return self._validator

    @property
    def downloader(self):
        """
        :return: Tool used to download files from Git repositories.
        """
        return self._downloader

    def run(self, outline: DeploymentOutline) -> DeploymentSummary:
        """Runs a lookup task, fetching all the necessary data out of the
        TripleO repositories in order to understand what deployment would be
        performed from it.

        :param outline: Points to the files that describe the deployment
            TripleO will perform.
        :return: A summary of such deployment where TripleO to do it.
        """
        self._validate_outline(outline)

        return self._generate_deployment(outline)

    def _validate_outline(self, outline: DeploymentOutline) -> None:
        is_valid, error = self.validator.validate(outline)

        if not is_valid:
            raise error

    def _generate_deployment(
        self,
        outline: DeploymentOutline
    ) -> DeploymentSummary:
        def handle_environment():
            environment = EnvironmentInterpreter(
                self.downloader.download_as_yaml(
                    repo=outline.quickstart,
                    file=outline.environment
                ),
                overrides=outline.overrides
            )

            result.infra_type = environment.get_intra_type()

        def handle_featureset():
            featureset = FeatureSetInterpreter(
                self.downloader.download_as_yaml(
                    repo=outline.quickstart,
                    file=outline.featureset
                ),
                overrides=outline.overrides
            )

            result.ip_version = '6' if featureset.is_ipv6() else '4'

        def handle_nodes():
            nodes = NodesInterpreter(
                self.downloader.download_as_yaml(
                    repo=outline.quickstart,
                    file=outline.nodes
                ),
                overrides=outline.overrides
            )

            result.topology = nodes.get_topology()

        def handle_release():
            release = ReleaseInterpreter(
                self.downloader.download_as_yaml(
                    repo=outline.quickstart,
                    file=outline.release
<<<<<<< HEAD
                )
=======
                ),
                overrides=outline.overrides
>>>>>>> 52c314af
            )

            result.release = release.get_release_name()

        result = DeploymentSummary()

        handle_environment()
        handle_featureset()
        handle_nodes()
        handle_release()

        return result<|MERGE_RESOLUTION|>--- conflicted
+++ resolved
@@ -120,12 +120,8 @@
                 self.downloader.download_as_yaml(
                     repo=outline.quickstart,
                     file=outline.release
-<<<<<<< HEAD
-                )
-=======
                 ),
                 overrides=outline.overrides
->>>>>>> 52c314af
             )
 
             result.release = release.get_release_name()
