--- conflicted
+++ resolved
@@ -70,17 +70,10 @@
 
         self._validate_outline(outline)
 
-<<<<<<< HEAD
-        for api in self._get_apis_for(outline.quickstart):
-            featureset = FeatureSetInterpreter(
-                data=self._download_yaml(api, file=outline.featureset),
-                overrides=outline.overrides
-=======
         featureset = FeatureSetInterpreter(
             self.downloader.download_as_yaml(
                 repo=outline.quickstart,
                 file=outline.featureset
->>>>>>> 8496f630
             )
         )
 
