--- conflicted
+++ resolved
@@ -299,7 +299,6 @@
         class Cinder:
             """Defines all the fields related to the cinder component.
             """
-<<<<<<< HEAD
 
             @dataclass
             class Backends:
@@ -329,31 +328,13 @@
             backend: str = 'NeutronNetworkType'
             """Keys pointing to the tenant network type."""
 
+        parameters: str = 'parameter_defaults'
+        """Level at which the parameters are defined."""
+
         cinder: Cinder = Cinder()
         """Keys related to the cinder component."""
         neutron: Neutron = Neutron()
         """Keys related to the neutron component."""
-=======
-            powerflex: str = 'CinderEnablePowerFlexBackend'
-            powermax: str = 'CinderEnablePowermaxBackend'
-            powerstore: str = 'CinderEnablePowerStoreBackend'
-            sc: str = 'CinderEnableScBackend'
-            dell_emc_unity: str = 'CinderEnableDellEMCUnityBackend'
-            dell_emc_vnx: str = 'CinderEnableDellEMCVNXBackend'
-            dell_sc: str = 'CinderEnableDellScBackend'
-            xtremio: str = 'CinderEnableXtremioBackend'
-            netapp: str = 'CinderEnableNetappBackend'
-            pure: str = 'CinderEnablePureBackend'
-            iscsi: str = 'CinderEnableIscsiBackend'
-            nfs: str = 'CinderEnableNfsBackend'
-            rbd: str = 'CinderEnableRbdBackend'
-
-        parameters: str = 'parameter_defaults'
-        """Level at which the parameters are defined."""
-
-        backends: CinderBackEnds = CinderBackEnds()
-        """Fields related to cinder backends."""
->>>>>>> f4b7ad37
 
     class Mappings:
         """Maps keys on the scenario file to an output.
