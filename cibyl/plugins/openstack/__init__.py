"""
#    Copyright 2022 Red Hat
#
#    Licensed under the Apache License, Version 2.0 (the "License"); you may
#    not use this file except in compliance with the License. You may obtain
#    a copy of the License at
#
#         http://www.apache.org/licenses/LICENSE-2.0
#
#    Unless required by applicable law or agreed to in writing, software
#    distributed under the License is distributed on an "AS IS" BASIS, WITHOUT
#    WARRANTIES OR CONDITIONS OF ANY KIND, either express or implied. See the
#    License for the specific language governing permissions and limitations
#    under the License.
"""
from cibyl.cli.argument import Argument
from cibyl.cli.query import QuerySelector, QueryType
from cibyl.features import add_feature_location
from cibyl.models.ci.base.job import Job
from cibyl.models.ci.zuul.job import Job as ZuulJob
from cibyl.plugins.openstack.deployment import Deployment
from cibyl.utils.dicts import subset


def add_deployment(self, deployment: Deployment):
    """Add a deployment to the job.

    :param deployment: Deployment to add to the job
    :type deployment: :class:`.Deployment`
    """
    self.deployment.value = deployment


def get_query_openstack(**kwargs):
    """Deduce the query type from openstack cli arguments."""
    result = QueryType.NONE
    possible_deployment_args = []
    for attr_options in Deployment.API.values():
        for cli_arg in attr_options.get('arguments', []):
            # remove leading '-' in cli argument
            cli_arg_name = cli_arg.name.strip("-")
            # replace separator '-' by '_', since that is the way the parser
            # stores the arguments
            possible_deployment_args.append(cli_arg_name.replace("-", "_"))

    deployment_args = subset(kwargs, possible_deployment_args)
    if deployment_args:
        result = QueryType.JOBS

    return result


class Plugin:
    """Extend a CI model with Openstack specific models and methods."""
    plugin_attributes_to_add = {
        'deployment': {'add_method': 'add_deployment'}
        }

    def extend_models(self):
        def get_deployment_api():
            return {
                'attr_type': Deployment,
                'arguments': [
                    Argument(
                        name="--deployment",
                        arg_type=str,
                        nargs="*",
                        description="Openstack deployment")
                ]
            }

        def extend_job_model():
            plugin_attributes = self.plugin_attributes_to_add

            Job.API['deployment'] = get_deployment_api()
            Job.plugin_attributes.update(plugin_attributes)

            setattr(Job, 'add_deployment', add_deployment)

        def extend_variant_model():
            plugin_attributes = self.plugin_attributes_to_add

            ZuulJob.Variant.API['deployment'] = get_deployment_api()
            ZuulJob.Variant.plugin_attributes.update(plugin_attributes)

            setattr(ZuulJob.Variant, 'add_deployment', add_deployment)

        extend_job_model()
        extend_variant_model()
<<<<<<< HEAD
=======

    def register_features(self):
        """Add the path of the features found in this plugin to the
        features module."""
        add_feature_location(f"{__path__[0]}/features")
>>>>>>> aee90fdd

    def extend_query_types(self):
        """Register the plugin function to deduce the type of query."""
        QuerySelector.query_selector_functions.append(get_query_openstack)<|MERGE_RESOLUTION|>--- conflicted
+++ resolved
@@ -87,14 +87,11 @@
 
         extend_job_model()
         extend_variant_model()
-<<<<<<< HEAD
-=======
 
     def register_features(self):
         """Add the path of the features found in this plugin to the
         features module."""
         add_feature_location(f"{__path__[0]}/features")
->>>>>>> aee90fdd
 
     def extend_query_types(self):
         """Register the plugin function to deduce the type of query."""
