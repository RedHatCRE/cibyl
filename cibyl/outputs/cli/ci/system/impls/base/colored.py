--- conflicted
+++ resolved
@@ -37,32 +37,18 @@
     """
 
     def __init__(self,
-<<<<<<< HEAD
-                 query=QueryType.NONE,
-                 verbosity=0,
-                 palette=DefaultPalette(),
-                 job_sorter=BubbleSortAlgorithm(SortJobsByName()),
-                 build_sorter=BubbleSortAlgorithm(SortBuildsByUUID()),
-                 args=None):
-=======
                  query: QueryType = QueryType.NONE,
                  verbosity: int = 0,
                  palette: ColorPalette = DefaultPalette(),
                  job_sorter: SortingAlgorithm
                  = BubbleSortAlgorithm(SortJobsByName()),
                  build_sorter: SortingAlgorithm
-                 = BubbleSortAlgorithm(SortBuildsByUUID())):
->>>>>>> 208763d3
+                 = BubbleSortAlgorithm(SortBuildsByUUID()),
+                 args=None):
         """Constructor. See parent for more information.
 
         :param job_sorter: Determines the order on which jobs are printed.
         :param build_sorter: Determines the order on which builds are printed.
-<<<<<<< HEAD
-        :type build_sorter: :class:`cibyl.utils.sorting.SortingAlgorithm`
-        :param args: Command line CI arguments to determine what to print
-        :type args: dict
-=======
->>>>>>> 208763d3
         """
         super().__init__(query, verbosity, palette, args)
 
