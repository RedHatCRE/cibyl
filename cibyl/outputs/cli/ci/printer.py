--- conflicted
+++ resolved
@@ -15,19 +15,9 @@
 """
 from abc import ABC, abstractmethod
 
-<<<<<<< HEAD
-from cibyl.exceptions import CibylNotImplementedException
-
 
 class CIPrinter(ABC):
     """Interface for printers of a CI model hierarchy.
-=======
-from cibyl.outputs.cli.printer import Printer
-
-
-class CIPrinter(Printer, ABC):
-    """Base class for all printers of a CI model tree.
->>>>>>> 20d28f18
     """
 
     @abstractmethod
@@ -38,8 +28,4 @@
         :return: Textual representation of the provided model.
         :rtype: str
         """
-<<<<<<< HEAD
-        raise CibylNotImplementedException
-=======
-        raise NotImplementedError
->>>>>>> 20d28f18
+        raise NotImplementedError