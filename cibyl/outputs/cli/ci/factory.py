"""
#    Copyright 2022 Red Hat
#
#    Licensed under the Apache License, Version 2.0 (the "License"); you may
#    not use this file except in compliance with the License. You may obtain
#    a copy of the License at
#
#         http://www.apache.org/licenses/LICENSE-2.0
#
#    Unless required by applicable law or agreed to in writing, software
#    distributed under the License is distributed on an "AS IS" BASIS, WITHOUT
#    WARRANTIES OR CONDITIONS OF ANY KIND, either express or implied. See the
#    License for the specific language governing permissions and limitations
#    under the License.
"""
from cibyl.cli.output import OutputStyle
<<<<<<< HEAD
from cibyl.exceptions import CibylNotImplementedException
=======
>>>>>>> 20d28f18
from cibyl.outputs.cli.ci.colored import CIColoredPrinter
from cibyl.utils.colors import ClearText


class CIPrinterFactory:
    """Factory for all types of :class:`CIPrinter`.
    """

    @staticmethod
    def from_style(style, query, verbosity):
        """Builds the appropriate printer for the desired output style.

        :param style: The desired output style.
        :type style: :class:`OutputStyle`
        :param query: How far the hierarchy the printer shall go.
        :type query: :class:`cibyl.models.cli.QueryType`
        :param verbosity: Verbosity level.
        :type verbosity: int
        :return: The printer.
        :rtype: :class:`cibyl.models.ci.printers.CIPrinter`
        :raise NotImplementedError: If there is no printer for the
<<<<<<< HEAD
            desired style.
=======
        desired style.
>>>>>>> 20d28f18
        """
        if style == OutputStyle.TEXT:
            return CIColoredPrinter(
                query=query,
                verbosity=verbosity,
                palette=ClearText()
            )
<<<<<<< HEAD

        if style == OutputStyle.COLORIZED:
=======
        elif style == OutputStyle.COLORIZED:
>>>>>>> 20d28f18
            return CIColoredPrinter(
                query=query,
                verbosity=verbosity
            )
<<<<<<< HEAD

        raise NotImplementedError(f'Unknown output style: {style}')
=======
        else:
            msg = f'Unknown output style: {style}'
            raise NotImplementedError(msg)
>>>>>>> 20d28f18
<|MERGE_RESOLUTION|>--- conflicted
+++ resolved
@@ -14,10 +14,6 @@
 #    under the License.
 """
 from cibyl.cli.output import OutputStyle
-<<<<<<< HEAD
-from cibyl.exceptions import CibylNotImplementedException
-=======
->>>>>>> 20d28f18
 from cibyl.outputs.cli.ci.colored import CIColoredPrinter
 from cibyl.utils.colors import ClearText
 
@@ -39,11 +35,7 @@
         :return: The printer.
         :rtype: :class:`cibyl.models.ci.printers.CIPrinter`
         :raise NotImplementedError: If there is no printer for the
-<<<<<<< HEAD
             desired style.
-=======
-        desired style.
->>>>>>> 20d28f18
         """
         if style == OutputStyle.TEXT:
             return CIColoredPrinter(
@@ -51,21 +43,11 @@
                 verbosity=verbosity,
                 palette=ClearText()
             )
-<<<<<<< HEAD
 
         if style == OutputStyle.COLORIZED:
-=======
-        elif style == OutputStyle.COLORIZED:
->>>>>>> 20d28f18
             return CIColoredPrinter(
                 query=query,
                 verbosity=verbosity
             )
-<<<<<<< HEAD
 
-        raise NotImplementedError(f'Unknown output style: {style}')
-=======
-        else:
-            msg = f'Unknown output style: {style}'
-            raise NotImplementedError(msg)
->>>>>>> 20d28f18
+        raise NotImplementedError(f'Unknown output style: {style}')