"""
#    Copyright 2022 Red Hat
#
#    Licensed under the Apache License, Version 2.0 (the "License"); you may
#    not use this file except in compliance with the License. You may obtain
#    a copy of the License at
#
#         http://www.apache.org/licenses/LICENSE-2.0
#
#    Unless required by applicable law or agreed to in writing, software
#    distributed under the License is distributed on an "AS IS" BASIS, WITHOUT
#    WARRANTIES OR CONDITIONS OF ANY KIND, either express or implied. See the
#    License for the specific language governing permissions and limitations
#    under the License.
"""
from abc import ABC

from cibyl.cli.query import QueryType
from cibyl.utils.colors import ColorPalette, DefaultPalette


class Printer(ABC):
    """Base class for all implementations of an output style.
    """

    def __init__(self,
                 query: QueryType = QueryType.NONE,
                 verbosity: int = 0):
        """Constructor.

        :param query: Type of query requested by the user. Determines how
            far down the model hierarchy the printer will go.
        :param verbosity: How verbose the output is to be expected. The
            bigger this is, the more is printed for each hierarchy level.
        """
        self._query = query
        self._verbosity = verbosity

    @property
    def query(self) -> QueryType:
        """
        :return: Query type requested by user.
        """
        return self._query

    @property
    def verbosity(self):
        """
        :return: Verbosity level of this printer.
        :rtype: int
        """
        return self._verbosity


class ColoredPrinter(Printer, ABC):
    """Base class for output styles based around coloring.
    """

    def __init__(self,
<<<<<<< HEAD
                 query=QueryType.NONE,
                 verbosity=0,
                 palette=DefaultPalette(),
                 args=None):
=======
                 query: QueryType = QueryType.NONE,
                 verbosity: int = 0,
                 palette: ColorPalette = DefaultPalette()):
>>>>>>> 208763d3
        """Constructor.

        See parents for more information.

        :param palette: Palette of colors to be used.
        """
        super().__init__(query, verbosity)

        self._palette = palette
        self._args = args

    @property
    def palette(self) -> ColorPalette:
        """
        :return: The palette currently in use.
        """
        return self._palette

    @property
    def args(self):
        """
        :return: The command line arguments. Used to determine what to print
        :rtype: dict
        """
        return self._args<|MERGE_RESOLUTION|>--- conflicted
+++ resolved
@@ -57,16 +57,10 @@
     """
 
     def __init__(self,
-<<<<<<< HEAD
-                 query=QueryType.NONE,
-                 verbosity=0,
-                 palette=DefaultPalette(),
-                 args=None):
-=======
                  query: QueryType = QueryType.NONE,
                  verbosity: int = 0,
-                 palette: ColorPalette = DefaultPalette()):
->>>>>>> 208763d3
+                 palette: ColorPalette = DefaultPalette(),
+                 args=None):
         """Constructor.
 
         See parents for more information.
