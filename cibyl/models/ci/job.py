--- conflicted
+++ resolved
@@ -60,13 +60,8 @@
         if verbosity > 0 and self.url.value:
             job_str += f"\n{indent_space}  URL: {self.url.value}"
         if self.builds.value:
-<<<<<<< HEAD
-            for build in self.builds:
-                job_str += f"\n{self.builds[build].__str__(indent=indent+2)}"
-=======
             for build in self.builds.values():
                 job_str += f"\n{build.__str__(indent+2, verbosity)}"
->>>>>>> 8b12fb79
         return job_str
 
     def __eq__(self, other):
