--- conflicted
+++ resolved
@@ -68,20 +68,12 @@
                           'jobs': jobs, 'jobs_scope': jobs_scope,
                           'sources': sources})
 
-<<<<<<< HEAD
-    def __str__(self, indent=0):
-        string = indent*' ' + f"System: {self.name.value} \
-(type: {self.system_type.value})"
-        for job in self.jobs:
-            string += f"\n{self.jobs[job].__str__(indent=indent+2)}"
-=======
     def __str__(self, indent=0, verbosity=0):
         string = indent*' ' + f"System: {self.name.value}"
         if verbosity > 0:
             string += f" (type: {self.system_type.value})"
         for job in self.jobs.values():
             string += f"\n{job.__str__(indent+2, verbosity)}"
->>>>>>> 8b12fb79
         return string
 
     def populate(self, instances_dict):
