"""
#    Copyright 2022 Red Hat
#
#    Licensed under the Apache License, Version 2.0 (the "License"); you may
#    not use this file except in compliance with the License. You may obtain
#    a copy of the License at
#
#         http://www.apache.org/licenses/LICENSE-2.0
#
#    Unless required by applicable law or agreed to in writing, software
#    distributed under the License is distributed on an "AS IS" BASIS, WITHOUT
#    WARRANTIES OR CONDITIONS OF ANY KIND, either express or implied. See the
#    License for the specific language governing permissions and limitations
#    under the License.
"""
from abc import abstractmethod
from typing import Dict, List, Type

from cibyl.cli.argument import Argument
from cibyl.exceptions.model import NonSupportedModelType
from cibyl.models.attribute import AttributeDictValue, AttributeListValue
from cibyl.models.ci.job import Job
from cibyl.models.ci.tenant import Tenant
from cibyl.models.model import Model
from cibyl.sources.source import Source

BASE_SYSTEM_API = {
    'name': {
        'attr_type': str,
        'arguments': []
    },
    'system_type': {
        'attr_type': str,
        'arguments': [
            Argument(name='--system-type', arg_type=str,
                     description="System type")
        ]
    },
    'queried': {
        'attr_type': bool,
        'arguments': []
    },
    'sources': {
        'attr_type': Source,
        'attribute_value_class': AttributeListValue,
        'arguments': [
            Argument(name='--sources', arg_type=str,
                     nargs="*",
                     description="Source name")
        ]
    }
}

JOBS_SYSTEM_API = {
    'jobs_scope': {
        'attr_type': str,
        'arguments': []
    },
    'jobs': {
        'attr_type': Job,
        'attribute_value_class': AttributeDictValue,
        'arguments': [
            Argument(name='--jobs', arg_type=str,
                     nargs='*',
                     description="System jobs",
                     func='get_jobs')
        ]
    }
}

ZUUL_SYSTEM_API = {
    'tenants': {
        'attr_type': Tenant,
        'attribute_value_class': AttributeDictValue,
        'arguments': [
            Argument(name='--tenants', arg_type=Tenant,
                     nargs='*',
                     description='System tenants',
                     func='get_tenants')
        ]
    }
}


class System(Model):
    """Base model for a CI system.

    Holds basic information such as the system's name or its type.

    :ivar top_level_model: Defines the model that is the direct child of
        this system. For most system's, this will be :class:`Job`.
    """
    API = {
<<<<<<< HEAD
        **BASE_SYSTEM_API,
        **JOBS_SYSTEM_API,
        **ZUUL_SYSTEM_API
=======
        'name': {
            'attr_type': str,
            'arguments': []
        },
        'system_type': {
            'attr_type': str,
            'arguments': [Argument(name='--system-type', arg_type=str,
                                   description="System type")]
        },
        'queried': {
            'attr_type': bool,
            'arguments': []
        },
        'jobs_scope': {
            'attr_type': str,
            'arguments': []
        },
        'enabled': {
            'attr_type': bool,
            'arguments': []
        },
        'sources': {
            'attr_type': Source,
            'attribute_value_class': AttributeListValue,
            'arguments': [Argument(name='--sources', arg_type=str,
                                   nargs="*",
                                   description="Source name")]
        },
        'jobs': {'attr_type': Job,
                 'attribute_value_class': AttributeDictValue,
                 'arguments': [Argument(name='--jobs', arg_type=str,
                                        nargs='*',
                                        description="System jobs",
                                        func='get_jobs')]}
>>>>>>> 0ceaf823
    }
    """Defines the CLI arguments for all systems.
    """

<<<<<<< HEAD
    def __init__(self, name: str,
                 system_type: str,
                 top_level_model: Type[Model],
                 sources: List = None,
                 **kwargs):
        # Let IDEs know this class's attributes
        self.name = None
        self.system_type = None
        self.sources = None
        self.queried = None

        # Set up the model
        super().__init__(
            {
                'name': name,
                'system_type': system_type,
                'sources': sources,
                'queried': False,
                **kwargs
            }
        )

        self.top_level_model = top_level_model

    @abstractmethod
    def add_toplevel_model(self, model):
        """Adds a top-level model to the system. This will be different
        depending on the system type so it is left empty and will be overloaded
        by each type.
        """
        raise NotImplementedError

    def add_source(self, source):
        """Add a source to the CI system.

        :param source: Source to add.
        :type source: :class:`Source`
        """
        self.sources.append(source)
=======
    def __init__(self, name: str,  # pylint: disable=too-many-arguments
                 system_type: str, jobs: Dict[str, Job] = None,
                 jobs_scope: str = "*", sources: List = None,
                 pipelines: Dict[str, Pipeline] = None,
                 enabled: bool = True):
        super().__init__({'name': name, 'system_type': system_type,
                          'jobs': jobs, 'jobs_scope': jobs_scope,
                          'sources': sources, 'pipelines': pipelines,
                          'queried': False, 'enabled': enabled})
        # this variable describes which model will the system use as top-level
        # model. For most systems, this will be Job, for zuul systems it will
        # be Pipeline
        self.top_level_model = Job
>>>>>>> 0ceaf823

    def enable(self):
        """Enable a system for querying."""
        self.enabled.value = True

    def is_enabled(self):
        """Check whether a system is enabled.

        :returns: Whether the system is enabled
        :rtype: bool
        """
        return self.enabled.value

    def register_query(self):
        """Record that the system was queried."""
        self.queried.value = True

    def is_queried(self):
        """Check whether a system was queried.

        :returns: Whether the system was queried
        :rtype: bool
        """
        return self.queried.value

    def populate(self, instances):
        """Adds all models found on an attribute to this system.

        :param instances: The attribute to read.
        :type instances: :class:`AttributeValue`
        """
        if instances.attr_type == self.top_level_model:
            for model in instances.values():
                self.add_toplevel_model(model)
        else:
            raise NonSupportedModelType(instances.attr_type)

    def __eq__(self, other):
        if not isinstance(other, self.__class__):
            return False

        return self.name.value == other.name.value


class JobsSystem(System):
    """Model a system with :class:`Job` as its top-level model.
    """
    API = {
        **BASE_SYSTEM_API,
        **JOBS_SYSTEM_API
    }

    def __init__(self,
                 name: str,
                 system_type: str,
                 sources: List = None,
                 jobs: Dict[str, Job] = None,
<<<<<<< HEAD
                 jobs_scope: str = "*"):
        # Let IDEs know this class's attributes
        self.jobs = None
        self.jobs_scope = None

        # Set up model
        super().__init__(
            name=name,
            system_type=system_type,
            top_level_model=Job,
            sources=sources,
            jobs_scope=jobs_scope,
            jobs=jobs
        )
=======
                 jobs_scope: str = "*", sources: List = None,
                 enabled: bool = True):

        super().__init__(name=name, system_type=system_type,
                         pipelines=None, jobs_scope=jobs_scope,
                         sources=sources, jobs=jobs, enabled=enabled)
>>>>>>> 0ceaf823

    def add_toplevel_model(self, model: Job):
        """Adds a top-level model to the system.

        :param model: Job to add.
        :type model: :class:`Job`
        """
        self.add_job(model)

    def add_job(self, job: Job):
        """Adds a job to the CI system.

        :param job: Job to add.
        :type job: :class:`Job`
        """
        key = job.name.value

        if key in self.jobs:
            self.jobs[key].merge(job)
        else:
            self.jobs[key] = job


class ZuulSystem(System):
    API = {
        **BASE_SYSTEM_API,
        **ZUUL_SYSTEM_API
    }

    def __init__(self,
                 name,
                 system_type='zuul',
                 sources=None,
                 tenants=None):
        # Let IDEs know this class's attributes
        self.tenants = None

        # Set up model
        super().__init__(
            name=name,
            system_type=system_type,
            top_level_model=Tenant,
            sources=sources,
            tenants=tenants
        )

    def add_toplevel_model(self, model):
        key = model.name.value

        if key in self.tenants:
            # Extract unknown contents of tenant
            self.tenants[key].merge(model)
        else:
            # Add a brand-new tenant
            self.tenants[key] = model<|MERGE_RESOLUTION|>--- conflicted
+++ resolved
@@ -36,10 +36,6 @@
                      description="System type")
         ]
     },
-    'queried': {
-        'attr_type': bool,
-        'arguments': []
-    },
     'sources': {
         'attr_type': Source,
         'attribute_value_class': AttributeListValue,
@@ -48,6 +44,14 @@
                      nargs="*",
                      description="Source name")
         ]
+    },
+    'enabled': {
+        'attr_type': bool,
+        'arguments': []
+    },
+    'queried': {
+        'attr_type': bool,
+        'arguments': []
     }
 }
 
@@ -91,60 +95,24 @@
         this system. For most system's, this will be :class:`Job`.
     """
     API = {
-<<<<<<< HEAD
         **BASE_SYSTEM_API,
         **JOBS_SYSTEM_API,
         **ZUUL_SYSTEM_API
-=======
-        'name': {
-            'attr_type': str,
-            'arguments': []
-        },
-        'system_type': {
-            'attr_type': str,
-            'arguments': [Argument(name='--system-type', arg_type=str,
-                                   description="System type")]
-        },
-        'queried': {
-            'attr_type': bool,
-            'arguments': []
-        },
-        'jobs_scope': {
-            'attr_type': str,
-            'arguments': []
-        },
-        'enabled': {
-            'attr_type': bool,
-            'arguments': []
-        },
-        'sources': {
-            'attr_type': Source,
-            'attribute_value_class': AttributeListValue,
-            'arguments': [Argument(name='--sources', arg_type=str,
-                                   nargs="*",
-                                   description="Source name")]
-        },
-        'jobs': {'attr_type': Job,
-                 'attribute_value_class': AttributeDictValue,
-                 'arguments': [Argument(name='--jobs', arg_type=str,
-                                        nargs='*',
-                                        description="System jobs",
-                                        func='get_jobs')]}
->>>>>>> 0ceaf823
     }
     """Defines the CLI arguments for all systems.
     """
 
-<<<<<<< HEAD
     def __init__(self, name: str,
                  system_type: str,
                  top_level_model: Type[Model],
                  sources: List = None,
+                 enabled: bool = True,
                  **kwargs):
         # Let IDEs know this class's attributes
         self.name = None
         self.system_type = None
         self.sources = None
+        self.enabled = None
         self.queried = None
 
         # Set up the model
@@ -153,6 +121,7 @@
                 'name': name,
                 'system_type': system_type,
                 'sources': sources,
+                'enabled': enabled,
                 'queried': False,
                 **kwargs
             }
@@ -175,21 +144,6 @@
         :type source: :class:`Source`
         """
         self.sources.append(source)
-=======
-    def __init__(self, name: str,  # pylint: disable=too-many-arguments
-                 system_type: str, jobs: Dict[str, Job] = None,
-                 jobs_scope: str = "*", sources: List = None,
-                 pipelines: Dict[str, Pipeline] = None,
-                 enabled: bool = True):
-        super().__init__({'name': name, 'system_type': system_type,
-                          'jobs': jobs, 'jobs_scope': jobs_scope,
-                          'sources': sources, 'pipelines': pipelines,
-                          'queried': False, 'enabled': enabled})
-        # this variable describes which model will the system use as top-level
-        # model. For most systems, this will be Job, for zuul systems it will
-        # be Pipeline
-        self.top_level_model = Job
->>>>>>> 0ceaf823
 
     def enable(self):
         """Enable a system for querying."""
@@ -246,8 +200,8 @@
                  name: str,
                  system_type: str,
                  sources: List = None,
+                 enabled: bool = True,
                  jobs: Dict[str, Job] = None,
-<<<<<<< HEAD
                  jobs_scope: str = "*"):
         # Let IDEs know this class's attributes
         self.jobs = None
@@ -259,17 +213,10 @@
             system_type=system_type,
             top_level_model=Job,
             sources=sources,
+            enabled=enabled,
             jobs_scope=jobs_scope,
             jobs=jobs
         )
-=======
-                 jobs_scope: str = "*", sources: List = None,
-                 enabled: bool = True):
-
-        super().__init__(name=name, system_type=system_type,
-                         pipelines=None, jobs_scope=jobs_scope,
-                         sources=sources, jobs=jobs, enabled=enabled)
->>>>>>> 0ceaf823
 
     def add_toplevel_model(self, model: Job):
         """Adds a top-level model to the system.
@@ -303,6 +250,7 @@
                  name,
                  system_type='zuul',
                  sources=None,
+                 enabled=True,
                  tenants=None):
         # Let IDEs know this class's attributes
         self.tenants = None
@@ -313,6 +261,7 @@
             system_type=system_type,
             top_level_model=Tenant,
             sources=sources,
+            enabled=enabled,
             tenants=tenants
         )
 
