--- conflicted
+++ resolved
@@ -45,8 +45,7 @@
 
     def __str__(self, indent=0, verbosity=0):
         indent_space = indent*' '
-<<<<<<< HEAD
-        build_str = Colors.green(
+        build_str = Colors.blue(
             f"{indent_space}Build: ") + f"{self.build_id.value}"
         if self.status.value == "SUCCESS":
             build_str += f"\n{indent_space}  Status: " + \
@@ -54,14 +53,10 @@
         if self.status.value == "FAILED":
             build_str += f"\n{indent_space}  Status: " + \
                 Colors.red(f"{self.status.value}")
-=======
-        build_str = f"{indent_space}Build: {self.build_id.value}"
-        if self.status.value:
-            build_str += f"\n{indent_space}  Status: {self.status.value}"
-        if verbosity > 0 and self.duration.value:
+				if verbosity > 0 and self.duration.value:
             duration_in_min = self.duration.value / 60000
-            build_str += f"\n{indent_space}  Duration: {duration_in_min}m"
->>>>>>> df2ed46b
+            build_str += Color.blue(f"\n{indent_space}  Duration: ") + \
+								{duration_in_min}m"
         return build_str
 
     def __eq__(self, other):
