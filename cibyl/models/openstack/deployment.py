"""
#    Copyright 2022 Red Hat
#
#    Licensed under the Apache License, Version 2.0 (the "License"); you may
#    not use this file except in compliance with the License. You may obtain
#    a copy of the License at
#
#         http://www.apache.org/licenses/LICENSE-2.0
#
#    Unless required by applicable law or agreed to in writing, software
#    distributed under the License is distributed on an "AS IS" BASIS, WITHOUT
#    WARRANTIES OR CONDITIONS OF ANY KIND, either express or implied. See the
#    License for the specific language governing permissions and limitations
#    under the License.
"""
from typing import List

from cibyl.cli.argument import Argument
from cibyl.models.attribute import AttributeListValue
from cibyl.models.model import Model
from cibyl.models.openstack.node import Node
from cibyl.models.openstack.service import Service

# pylint: disable=too-few-public-methods
# pylint: disable=no-member


class Deployment(Model):
    """Openstack deployment model"""

    API = {
        'release': {
            'attr_type': float,
            'arguments': [Argument(name='--release', arg_type=float,
                          description="Deployment release version")]
        },
        'infra_type': {
            'attr_type': str,
            'arguments': [Argument(name='--infra-type', arg_type=str,
                          description="Infra type")]
        },
        'nodes': {
            'attr_type': Node,
            'attribute_value_class': AttributeListValue,
            'arguments': [Argument(name='--nodes', arg_type=str,
                          nargs='*',
                          description="Nodes on the deployment")]
        },
        'services': {
            'attr_type': Service,
            'attribute_value_class': AttributeListValue,
            'arguments': [Argument(name='--services', arg_type=str,
                          nargs='*',
                          description="Services in the deployment")]
        }
    }

    def __init__(self, release: float, infra_type: str,
<<<<<<< HEAD
                 nodes: list, services: list):
=======
                 nodes: List[Node], services: List[Service]):
>>>>>>> beb9f790
        super().__init__({'release': release, 'infra_type': infra_type,
                          'nodes': nodes, 'services': services})

    def __str__(self):
        info = f'Release: {self.release.value}'
        info += f'Infra type: {self.infra_type.value} \n'
        for node in self.nodes:
            info += node.__str__()
        if self.service:
            info += f'\n Service: {self.service.value}'
        return info<|MERGE_RESOLUTION|>--- conflicted
+++ resolved
@@ -56,11 +56,7 @@
     }
 
     def __init__(self, release: float, infra_type: str,
-<<<<<<< HEAD
-                 nodes: list, services: list):
-=======
                  nodes: List[Node], services: List[Service]):
->>>>>>> beb9f790
         super().__init__({'release': release, 'infra_type': infra_type,
                           'nodes': nodes, 'services': services})
 
