--- conflicted
+++ resolved
@@ -46,15 +46,9 @@
     """
 
     def __init__(self, system, function):
-<<<<<<< HEAD
         self.message = Colors.red(f"""Couldn't find any source for the system {system}
 that implements the function {function}
 """)
-=======
-        self.message = f"""Couldn't find any enabled source for the system
-{system} that implements the function {function}.
-"""
->>>>>>> df2ed46b
         super().__init__(self.message)
 
 
