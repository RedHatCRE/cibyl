--- conflicted
+++ resolved
@@ -14,9 +14,6 @@
 #    under the License.
 """
 from cibyl.exceptions import CibylException
-from cibyl.utils.colors import Colors
-
-from cibyl.utils.colors import Colors
 
 
 class NonSupportedModelType(CibylException):
@@ -24,15 +21,8 @@
 
     def __init__(self, model_type):
         self.model_type = model_type
-<<<<<<< HEAD
-        self.message = Colors
-        f"""Not supported type for model: {self.model_type}.
+        self.message = f"""Not supported type for model: {self.model_type}.
             Unable to populate system with pulled data"""
-=======
-        self.message = Colors.red(
-            f"""Not supported type for model: {self.model_type}.
-            Unable to populate system with pulled data""")
->>>>>>> 8fff10f8
         super().__init__(self.message)
 
 
@@ -40,10 +30,10 @@
     """Exception for a case when no valid environment is found."""
 
     def __init__(self):
-        self.message = Colors.red("""No valid environment defined.
+        self.message = """No valid environment defined.
  Please ensure the specified environments with --env-name argument
 are present in the configuration.
-""")
+"""
         super().__init__(self.message)
 
 
@@ -51,8 +41,8 @@
     """Exception for a case when no valid system is found."""
 
     def __init__(self):
-        self.message = str(Colors.red("""No valid system defined.
+        self.message = str("""No valid system defined.
  Please ensure the specified environments with --systems, --system-name or
  --system-type arguments are present in the configuration.
-"""))
+""")
         super().__init__(self.message)