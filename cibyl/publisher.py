"""
#    Copyright 2022 Red Hat
#
#    Licensed under the Apache License, Version 2.0 (the "License"); you may
#    not use this file except in compliance with the License. You may obtain
#    a copy of the License at
#
#         http://www.apache.org/licenses/LICENSE-2.0
#
#    Unless required by applicable law or agreed to in writing, software
#    distributed under the License is distributed on an "AS IS" BASIS, WITHOUT
#    WARRANTIES OR CONDITIONS OF ANY KIND, either express or implied. See the
#    License for the specific language governing permissions and limitations
#    under the License.
"""
import logging

from cibyl.cli.output import OutputStyle
from cibyl.models.ci.printers.colored import ColoredPrinter
from cibyl.models.ci.printers.raw import RawPrinter

LOG = logging.getLogger(__name__)


class PrinterFactory:
    @staticmethod
    def from_style(style, verbosity):
        """

        :param style:
        :type style: :class:`OutputStyle`
        :param verbosity:
        :type verbosity: int
        :return:
        :rtype: :class:`cibyl.models.ci.printers.Printer`
        :raise NotImplementedError: If there is not printer for the desired
            style.
        """
        if style == OutputStyle.TEXT:
            return RawPrinter(verbosity)
        elif style == OutputStyle.COLORIZED:
            return ColoredPrinter(verbosity)
        else:
            raise NotImplementedError(f'Unknown output style: {style}')


class Publisher:
    """Represents a publisher which is responsible for publishing the data
    collected by the application in the chosen format and to the chosen
    location
    """

    @staticmethod
<<<<<<< HEAD
    def publish(environments, output_style, dest="terminal", verbosity=0):
=======
    def publish(environments, dest="terminal", verbosity=0, user_arguments=0):
>>>>>>> aaa057f4
        """Publishes the data of the given environments to the
        chosen destination.
        """
        # if the user did not pass any query argument (--jobs, --builds, ...)
        # print only a simple representation of the environment
        simple_representation = user_arguments == 0
        if dest == "terminal":
            for env in environments:
<<<<<<< HEAD
                printer = PrinterFactory.from_style(output_style, verbosity)

                print(printer.print_environment(env))
=======
                print(env.__str__(verbosity=verbosity,
                                  simple_representation=simple_representation))
>>>>>>> aaa057f4
<|MERGE_RESOLUTION|>--- conflicted
+++ resolved
@@ -51,11 +51,10 @@
     """
 
     @staticmethod
-<<<<<<< HEAD
-    def publish(environments, output_style, dest="terminal", verbosity=0):
-=======
-    def publish(environments, dest="terminal", verbosity=0, user_arguments=0):
->>>>>>> aaa057f4
+    def publish(
+        environments, output_style,
+        dest="terminal", verbosity=0, user_arguments=0
+    ):
         """Publishes the data of the given environments to the
         chosen destination.
         """
@@ -64,11 +63,6 @@
         simple_representation = user_arguments == 0
         if dest == "terminal":
             for env in environments:
-<<<<<<< HEAD
                 printer = PrinterFactory.from_style(output_style, verbosity)
 
-                print(printer.print_environment(env))
-=======
-                print(env.__str__(verbosity=verbosity,
-                                  simple_representation=simple_representation))
->>>>>>> aaa057f4
+                print(printer.print_environment(env))