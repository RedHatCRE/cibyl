"""
#    Copyright 2022 Red Hat
#
#    Licensed under the Apache License, Version 2.0 (the "License"); you may
#    not use this file except in compliance with the License. You may obtain
#    a copy of the License at
#
#         http://www.apache.org/licenses/LICENSE-2.0
#
#    Unless required by applicable law or agreed to in writing, software
#    distributed under the License is distributed on an "AS IS" BASIS, WITHOUT
#    WARRANTIES OR CONDITIONS OF ANY KIND, either express or implied. See the
#    License for the specific language governing permissions and limitations
#    under the License.
"""
from cibyl.models.ci.build import Build
from cibyl.models.ci.job import Job
from cibyl.models.ci.pipeline import Pipeline
from cibyl.models.ci.project import Project
from cibyl.models.ci.tenant import Tenant


class ModelBuilder:
    """Utility used to generate CI models out of data retrieved from the
    Zuul host.
    """

    def __init__(self):
        """Constructor.
        """
        self._tenants = {}

    def with_tenant(self, tenant):
        """Adds a tenant to the current model being built. If the tenant is
        already present on the model, then this is ignored.

        :param tenant: The tenant to add.
        :type tenant: :class:`cibyl.sources.zuul.requests.TenantResponse`
        :return: Model for this tenant.
        :rtype: :class:`Tenant`
        """
        model = self._tenants.get(
            tenant.name,
            Tenant(tenant.name)
        )

        # Register the tenant
        if tenant.name not in self._tenants:
            self._tenants[tenant.name] = model

        return model

    def with_project(self, project):
        """Adds a project to the current model being built. If the project is
        already present on the model, then this is ignored. If the project's
        tenant is not on the model, then it is also added to it.

        :param project: The project to add.
        :type project: :class:`cibyl.sources.zuul.requests.ProjectResponse`
        :return: Model for this project.
        :rtype: :class:`Project`
        """
<<<<<<< HEAD
        # Register this project's tenant
        tenant = self.with_tenant(project.tenant)
=======
        model = Project(project.name, project.url)
>>>>>>> 331c3314

        # Check if the project already exists
        model = tenant.projects.get(
            project.name,
            Project(project.name)
        )

        # Register this project
        tenant.add_project(model)

        return model

    def with_pipeline(self, pipeline):
        """Adds a pipeline to the current model being built. If the pipeline is
        already present on the model, then this is ignored. If the pipeline's
        tenant is not on the model, then it is also added to it.

        :param pipeline: The pipeline to add.
        :type pipeline: :class:`cibyl.sources.zuul.requests.PipelineResponse`
        :return: Model for this pipeline.
        :rtype: :class:`Pipeline`
        """
        # Register this pipeline's project
        project = self.with_project(pipeline.project)

        # Check if the pipeline already exists
        model = project.pipelines.get(
            pipeline.name,
            Pipeline(pipeline.name)
        )

        # Register the pipeline
        project.add_pipeline(model)

        return model

    def with_job(self, job):
        """Adds a job to the current model being built. If the job is
        already present on the model, then this is ignored. If the job's
        tenant is not on the model, then it is also added to it.

        :param job: The job to add.
        :type job: :class:`cibyl.sources.zuul.requests.JobResponse`
        :return: Model for this job.
        :rtype: :class:`Job`
        """
        # Register this job's tenant
        tenant = self.with_tenant(job.tenant)

        # Check if the job already exists
        model = tenant.jobs.get(
            job.name,
            Job(job.name, job.url)
        )

        # Register the job
        tenant.add_job(model)

        return model

    def with_build(self, build):
        """Adds a build to the current model being built. If the build is
        already present on the model, then this is ignored. If the build's
        job is not on the model, then it is also added to it.

        :param build: The build to add.
        :type build: :class:`cibyl.sources.zuul.requests.BuildResponse`
        :return: Model for this build.
        :rtype: :class:`Builder`
        """
        # Register this build's job
        job = self.with_job(build.job)

        # Check if the build already exists
        model = job.builds.get(
            build.data['uuid'],
            Build(
                build.data['uuid'],
                build.data['result'],
                build.data['duration']
            )
        )

        # Register the build
        job.add_build(model)

        return model

    def assemble(self):
        """Generates the CI model.

        :return: The model.
        :rtype: dict[str, :class:`Tenant`]
        """
        return self._tenants<|MERGE_RESOLUTION|>--- conflicted
+++ resolved
@@ -60,17 +60,13 @@
         :return: Model for this project.
         :rtype: :class:`Project`
         """
-<<<<<<< HEAD
         # Register this project's tenant
         tenant = self.with_tenant(project.tenant)
-=======
-        model = Project(project.name, project.url)
->>>>>>> 331c3314
 
         # Check if the project already exists
         model = tenant.projects.get(
             project.name,
-            Project(project.name)
+            Project(project.name, project.url)
         )
 
         # Register this project
