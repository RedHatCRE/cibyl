"""
#    Copyright 2022 Red Hat
#
#    Licensed under the Apache License, Version 2.0 (the "License"); you may
#    not use this file except in compliance with the License. You may obtain
#    a copy of the License at
#
#         http://www.apache.org/licenses/LICENSE-2.0
#
#    Unless required by applicable law or agreed to in writing, software
#    distributed under the License is distributed on an "AS IS" BASIS, WITHOUT
#    WARRANTIES OR CONDITIONS OF ANY KIND, either express or implied. See the
#    License for the specific language governing permissions and limitations
#    under the License.
"""
from collections import UserDict
from typing import List, MutableMapping

from overrides import overrides

from cibyl.sources.server import ServerSource
from cibyl.sources.source import speed_index
from cibyl.sources.zuul.apis.rest import ZuulRESTClient
from cibyl.sources.zuul.query import handle_query
from cibyl.utils.dicts import subset


class Zuul(ServerSource):
    """Source implementation for a Zuul host.
    """

    class Fallbacks(UserDict, MutableMapping[str, List[str]]):
        """Dictionary meant to hold the default search terms for arguments
        on a zuul query.

        Examples:
            >>> fallbacks = Zuul.Fallbacks()
            ... fallbacks['tenants'] = ['tenant_1', 'tenant_2']
            ... fallbacks['tenants']
            ['tenant_1', 'tenant_2']
        """

    def __init__(self, name, driver, url, cert=None, fallbacks=None, **kwargs):
        """Constructor.

        :param name: Name of the source.
        :type name: str
        :param driver: Driver used by the source.
        :type driver: str
        :param url: Address where the host is located.
        :type url: str
        :param cert: See :meth:`ZuulRESTClient.from_url`
        :type cert: str or None
        :param fallbacks: Default search terms to be used for missing query
            arguments.
        :type fallbacks: :class:`Zuul.Fallbacks` or None
        :param kwargs: Additional parameters that define the source.
        :type kwargs: Any
        """
        # Handle optional parameters
        if not fallbacks:
            fallbacks = Zuul.Fallbacks()

        # URLs are built assuming no slash at the end of URL
        if url.endswith('/'):
            url = url[:-1]  # Removes last character of string

<<<<<<< HEAD
        super().__init__(name, driver, url=url, cert=cert, **kwargs)
=======
        super().__init__(name=name, driver=driver, url=url, **kwargs)
>>>>>>> d8045019

        self._api = None
        self._fallbacks = fallbacks

    @staticmethod
    def new_source(url, cert=None, **kwargs):
        """Builds a Zuul source from the data that describes it.

        :param url: Address of Zuul's host.
        :type url: str
        :param cert: See :meth:`ZuulRESTClient.from_url`
        :type cert: str or None
        :key name:
            Name of the source.
            Type: str. Default: 'zuul-ci'.
        :key driver:
            Driver for this source.
            Type: str. Default: 'zuul'.
        :key priority:
            Priority of the source.
            Type: int. Default: 0.
        :key enabled:
            Whether this source is to be used.
            Type: bool. Default: True.
        :return: The instance.
        """

        def new_fallbacks_from(*args):
            """
            :param args: Arguments to generate fallbacks for.
            :return: Dictionary with the default values of the requested
                arguments.
            :rtype: :class:`Zuul.Fallbacks`
            """
            result = Zuul.Fallbacks()

            for entry in args:
                if entry in kwargs:
                    # Add the default values for this entry
                    result.update(subset(kwargs, [entry]))

            return result

        kwargs.setdefault('name', 'zuul-ci')
        kwargs.setdefault('driver', 'zuul')

        fallbacks = new_fallbacks_from('tenants')

        return Zuul(url=url, cert=cert, fallbacks=fallbacks, **kwargs)

    @overrides
    def setup(self):
        self._api = ZuulRESTClient.from_url(self.url, self.cert)

    @overrides
    def teardown(self):
        self._api.close()

    @speed_index({'base': 1})
    def get_tenants(self, **kwargs):
        """Retrieves tenants present on the host.

       ..  seealso::
            For kwargs keys: :func:`handle_query`

        :param kwargs: All arguments from the command line.
            These define the query to be performed.
        :return: Resulting CI model from the query, formatted as an
            attribute of type :class:`Tenant`.
        :rtype: :class:`AttributeDictValue`
        """
        return handle_query(
            self._api,
            defaults=self._fallbacks,
            **kwargs
        )

    @speed_index({'base': 2})
    def get_projects(self, **kwargs):
        """Retrieves projects present on the host.

        ..  seealso::
            For kwargs keys: :func:`handle_query`

        :param kwargs: All arguments from the command line.
            These define the query to be performed.
        :return: Resulting CI model from the query, formatted as an
            attribute of type :class:`Tenant`.
        :rtype: :class:`AttributeDictValue`
        """
        return self.get_tenants(**kwargs)

    @speed_index({'base': 2})
    def get_jobs(self, **kwargs):
        """Retrieves jobs present on the host.

        ..  seealso::
            For kwargs keys: :func:`handle_query`

        :param kwargs: All arguments from the command line.
            These define the query to be performed.
        :return: Resulting CI model from the query, formatted as an
            attribute of type :class:`Tenant`.
        :rtype: :class:`AttributeDictValue`
        """
        return self.get_tenants(**kwargs)

    @speed_index({'base': 3})
    def get_builds(self, **kwargs):
        """Retrieves builds present on the host.

        ..  seealso::
            For kwargs keys: :func:`handle_query`

        :param kwargs: All arguments from the command line.
            These define the query to be performed.
        :return: Resulting CI model from the query, formatted as an
            attribute of type :class:`Tenant`.
        :rtype: :class:`AttributeDictValue`
        """
        return self.get_jobs(**kwargs)<|MERGE_RESOLUTION|>--- conflicted
+++ resolved
@@ -65,11 +65,7 @@
         if url.endswith('/'):
             url = url[:-1]  # Removes last character of string
 
-<<<<<<< HEAD
         super().__init__(name, driver, url=url, cert=cert, **kwargs)
-=======
-        super().__init__(name=name, driver=driver, url=url, **kwargs)
->>>>>>> d8045019
 
         self._api = None
         self._fallbacks = fallbacks
