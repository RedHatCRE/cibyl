"""Provides higher-level requests for the retrieval of data from Zuul. The
requests provided here abstract how the data is queried and focuses only on
its access and filtering. You may consider this module the interface between a
Zuul host and a Zuul source.

License:
#
#    Copyright 2022 Red Hat
#
#    Licensed under the Apache License, Version 2.0 (the "License"); you may
#    not use this file except in compliance with the License. You may obtain
#    a copy of the License at
#
#         http://www.apache.org/licenses/LICENSE-2.0
#
#    Unless required by applicable law or agreed to in writing, software
#    distributed under the License is distributed on an "AS IS" BASIS, WITHOUT
#    WARRANTIES OR CONDITIONS OF ANY KIND, either express or implied. See the
#    License for the specific language governing permissions and limitations
#    under the License.
#
"""
import re
from abc import ABC
from dataclasses import dataclass
from typing import Iterable

from cibyl.cli.ranged_argument import RANGE_OPERATORS, Range
from cibyl.models.ci.zuul.test import TestKind, TestStatus
from cibyl.sources.zuul.apis import ZuulBuildAPI
from cibyl.sources.zuul.utils.tests.tempest.types import TempestTest
from cibyl.sources.zuul.utils.tests.types import Test, TestResult, TestSuite
from cibyl.utils.filtering import apply_filters, matches_regex
from kernel.tools.urls import URL


class Request(ABC):
    """Base class for any kind of request.
    """

    def __init__(self):
        """Constructor.
        """
        self._filters = []


class TenantsRequest(Request):
    """High-Level petition focused on retrieval of data related to tenants.
    """

    def __init__(self, zuul):
        """Constructor.

        :param zuul: Low-Level Zuul API.
        :type zuul: :class:`cibyl.sources.zuul.apis.ZuulAPI`
        """
        super().__init__()

        self._zuul = zuul

    def with_name(self, *pattern):
        """Will limit request to tenants whose name follows a certain pattern.

        :param pattern: Regex pattern for the desired name.
        :type pattern: str
        :return: The request's instance.
        :rtype: :class:`TenantsRequest`
        """

        def test(tenant):
            return any(
                matches_regex(patt, tenant.name) for patt in pattern
            )

        self._filters.append(test)
        return self

    def get(self):
        """Performs the request.

        :return: Answer from the host.
        :rtype: list[:class:`TenantResponse`]
        """
        tenants = apply_filters(self._zuul.tenants(), *self._filters)

        return [TenantResponse(tenant) for tenant in tenants]


class ProjectsRequest(Request):
    """High-Level petition focused on retrieval of data related to projects.
    """

    def __init__(self, tenant):
        """Constructor.

        :param tenant: Low-Level API to the tenant to get the projects from.
        :type tenant: :class:`cibyl.sources.zuul.apis.ZuulTenantAPI`
        """
        super().__init__()

        self._tenant = tenant

    def with_name(self, *pattern):
        """Will limit request to projects whose name follows a certain pattern.

        :param pattern: Regex pattern for the desired name.
        :type pattern: str
        :return: The request's instance.
        :rtype: :class:`ProjectRequest`
        """

        def test(project):
            return any(
                matches_regex(patt, project.name) for patt in pattern
            )

        self._filters.append(test)
        return self

    def get(self):
        """Performs the request.

        :return: Answer from the host.
        :rtype: list[:class:`ProjectResponse`]
        """
        projects = apply_filters(self._tenant.projects(), *self._filters)

        return [ProjectResponse(project) for project in projects]


class PipelinesRequest(Request):
    """High-Level petition focused on retrieval of data related to pipelines.
    """

    def __init__(self, provider):
        """Constructor.

        :param provider: Low-Level API to the provider to get the pipelines
            from.
        :type provider: :class:`cibyl.sources.zuul.providers.PipelinesProvider`
        """
        super().__init__()

        self._provider = provider

    def with_name(self, *pattern):
        """Will limit request to pipelines whose name follows a certain
        pattern.

        :param pattern: Regex pattern for the desired name.
        :type pattern: str
        :return: The request's instance.
        :rtype: :class:`PipelinesRequest`
        """

        def test(pipeline):
            return any(
                matches_regex(patt, pipeline.name) for patt in pattern
            )

        self._filters.append(test)
        return self

    def get(self):
        """Performs the request.

        :return: Answer from the host.
        :rtype: list[:class:`PipelineResponse`]
        """
        pipelines = apply_filters(self._provider.pipelines(), *self._filters)

        return [PipelineResponse(pipeline) for pipeline in pipelines]


class JobsRequest(Request):
    """High-Level petition focused on retrieval of data related to jobs.
    """

    def __init__(self, provider):
        """Constructor.

        :param provider: Low-Level API to the provider to get the jobs from.
        :type provider: :class:`cibyl.sources.zuul.providers.JobsProvider`
        """
        super().__init__()

        self._provider = provider

    def with_name(self, *pattern):
        """Will limit request to jobs whose name follows a certain pattern.

        :param pattern: Regex pattern for the desired name.
        :type pattern: str
        :return: The request's instance.
        :rtype: :class:`JobsRequest`
        """

        def test(job):
            return any(
                matches_regex(patt, job.name) for patt in pattern
            )

        self._filters.append(test)
        return self

    def with_url(self, *pattern):
        """Will limit request to jobs whose url follows a certain pattern.

        :param pattern: Regex pattern for the desired url.
        :type pattern: str
        :return: The request's instance.
        :rtype: :class:`JobsRequest`
        """

        def test(job):
            return any(
                matches_regex(patt, job.url) for patt in pattern
            )

        self._filters.append(test)
        return self

    def get(self):
        """Performs the request.

        :return: Answer from the host.
        :rtype: list[:class:`JobResponse`]
        """
        jobs = apply_filters(self._provider.jobs(), *self._filters)

        return [JobResponse(job) for job in jobs]


class VariantsRequest(Request):
    """High-Level petition focused on retrieval of data related to a job's
    variants.
    """

    def __init__(self, job):
        """Constructor.

        :param job: Low-Level API to the job to get the variants from.
        :type job: :class:`cibyl.sources.zuul.apis.ZuulJobAPI`
        """
        super().__init__()

        self._job = job

    def get(self):
        """Performs the request.

        :return: Answer from the host.
        :rtype: list[:class:`VariantResponse`]
        """
        variants = self._job.variants()

        return [VariantResponse(variant) for variant in variants]


class BuildsRequest(Request):
    """High-Level petition focused on retrieval of data related to builds.
    """

    def __init__(self, job):
        """Constructor.

        :param job: Low-Level API to the job to get the builds from.
        :type job: :class:`cibyl.sources.zuul.apis.ZuulJobAPI`
        """
        super().__init__()

        self._job = job
        self._last_build_only = False

    def with_uuid(self, *pattern):
        """Will limit request to builds whose uuid follows a certain pattern.

        :param pattern: Regex pattern for the desired uuid.
        :type pattern: str
        :return: The request's instance.
        :rtype: :class:`BuildsRequest`
        """

        def test(build):
            return any(
                matches_regex(patt, build.uuid) for patt in pattern
            )

        self._filters.append(test)
        return self

    def with_status(self, *pattern):
        """Will limit request to builds whose status follows a certain pattern.

        :param pattern: Regex pattern for the desired status.
        :type pattern: str
        :return: The request's instance.
        :rtype: :class:`BuildsRequest`
        """

        def test(build):
            result = build.result

            if not result:
                return False

            return any(
                matches_regex(patt, result) for patt in pattern
            )

        self._filters.append(test)
        return self

    def with_project(self, *pattern):
        """Will limit request to builds that belong to a project which
        follows a certain pattern.

        :param pattern: Regex pattern for the project's name.
        :type pattern: str
        :return: The request's instance.
        :rtype: :class:`BuildsRequest`
        """

        def test(build):
            return any(
                matches_regex(patt, build.project) for patt in pattern
            )

        self._filters.append(test)
        return self

    def with_pipeline(self, *pattern):
        """Will limit request to builds that where triggered by a pipeline
        which follows a certain pattern.

        :param pattern: Regex pattern for the pipeline's name.
        :type pattern: str
        :return: The request's instance.
        :rtype: :class:`BuildsRequest`
        """

        def test(build):
            return any(
                matches_regex(patt, build.pipeline) for patt in pattern
            )

        self._filters.append(test)
        return self

    def with_last_build_only(self):
        """Will only return the latest build that meets the filters.

        :return: The request's instance.
        :rtype: :class:`BuildRequest`
        """
        # This one needs to be applied after all the other filters.
        self._last_build_only = True
        return self

    def get(self):
        """Performs the request.

        :return: Answer from the host.
        :rtype: list[:class:`BuildsResponse`]
        """
        builds = apply_filters(self._job.builds(), *self._filters)

        # Perform special filters
        if self._last_build_only:
            builds = builds[0:1]  # Just the newest build

        return [BuildResponse(build) for build in builds]


class TestsRequest(Request):
    """High-Level petition focused on retrieval of data related to test
    cases.
    """

    def __init__(self, build: ZuulBuildAPI):
        """Constructor.

        :param build: Low-Level API to the build to get the test cases from.
        """
        super().__init__()

        self._build = build

    def with_name(self, *pattern: str) -> 'TestsRequest':
        """Will limit request to tests whose name or class name follow a
        certain pattern.

        :param pattern: Regex pattern for the desired test name.
        :return: The request's instance.
        """

        def test(response):
            return any(
                matches_regex(patt, response.name) for patt in pattern
            ) or any(
                matches_regex(patt, response.class_name) for patt in pattern
            )

        self._filters.append(test)
        return self

    def with_status(self, *pattern: str) -> 'TestsRequest':
        """Will limit request to tests on a certain status.

        :param pattern: Regex pattern for the desired test status.
        :return: The request's instance.
        """

        def test(response):
            return any(
                matches_regex(patt, response.status, flags=re.I)
                for patt in pattern
            )

        self._filters.append(test)
        return self

    def with_duration(self, *duration: Range) -> 'TestsRequest':
        """Will limit request to tests whose duration falls under the range.

        :param duration: Desired scope of the test's duration. Keep in mind
            that test duration is measured in seconds.
        :return: The request's instance.
        """

        def test(response):
            for condition in duration:
                run_test = RANGE_OPERATORS[condition.operator]

                if run_test(response.duration, condition.operand):
                    return True

            return False

        self._filters.append(test)
        return self

    def get(self) -> Iterable['TestResponse']:
        """Performs the request.

        :return: Answer from the host.
        """
        result = []

        for suite in self._build.tests():
            for test in suite.tests:
                result.append(TestResponse(self._build, suite, test))

        # Out of convenience, filters are applied to responses instead
        result = apply_filters(result, *self._filters)

        return result


class TenantResponse:
    """Response for a :class:`TenantsRequest`.
    """

    def __init__(self, tenant):
        """Constructor.

        :param tenant: Low-Level API to access the tenant's data.
        :type tenant: :class:`cibyl.sources.zuul.apis.ZuulTenantAPI`
        """
        self._tenant = tenant

    @property
    def name(self):
        """
        :return: Name of the tenant.
        :rtype: str
        """
        return self._tenant.name

    def projects(self):
        """
        :return: A request for this tenant's projects.
        :rtype: :class:`ProjectsRequest`
        """
        return ProjectsRequest(self._tenant)

    def jobs(self):
        """
        :return: A request for this tenant's jobs.
        :rtype: :class:`JobsRequest`
        """
        return JobsRequest(self._tenant)


class ProjectResponse:
    """Response for :class:`ProjectsRequest`.
    """

    def __init__(self, project):
        """Constructor.

        :param project: Low-Level API to access the project's data.
        :type project: :class:`cibyl.sources.zuul.apis.ZuulProjectAPI`
        """
        self._project = project

    @property
    def tenant(self):
        """
        :return: Response to this project's tenant.
        :rtype: :class:`TenantResponse`
        """
        return TenantResponse(self._project.tenant)

    @property
    def name(self):
        """
        :return: The project's name.
        :rtype: str
        """
        return self._project.name

    @property
    def url(self):
        """
        :return: The project's URL.
        :rtype: str
        """
        return self._project.url

    def pipelines(self):
        return PipelinesRequest(self._project)


class PipelineResponse:
    """Response for :class:`PipelinesRequest`.
    """

    def __init__(self, pipeline):
        """Constructor.

        :param pipeline: Low-Level API to access the pipeline's data.
        :type pipeline: :class:`cibyl.sources.zuul.apis.ZuulPipelineAPI`
        """
        self._pipeline = pipeline

    def __eq__(self, other):
        if not isinstance(other, PipelineResponse):
            return False

        if self is other:
            return True

        return \
            self.name == other.name and \
            self.project.name == other.project.name

    @property
    def project(self):
        """
        :return: Response to this pipeline's project.
        :rtype: :class:`ProjectResponse`
        """
        return ProjectResponse(self._pipeline.project)

    @property
    def name(self):
        """
        :return: Name of this pipeline.
        :rtype: str
        """
        return self._pipeline.name

    def jobs(self):
        """
        :return: Request for jobs belonging to this pipeline.
        :rtype: :class:`JobsRequest`
        """
        return JobsRequest(self._pipeline)


class JobResponse:
    """Response for a :class:`JobsRequest`.
    """

    def __init__(self, job):
        """Constructor.

        :param job: Low-Level API to access the job's data.
        :type job: :class:`cibyl.sources.zuul.apis.ZuulJobAPI`
        """
        self._job = job

    @property
    def tenant(self):
        """
        :return: Response to this job's tenant.
        :rtype: :class:`TenantResponse`
        """
        return TenantResponse(self._job.tenant)

    @property
    def name(self):
        """
        :return: The job's name.
        :rtype: str
        """
        return self._job.name

    @property
    def url(self):
        """
        :return: The job's URL.
        :rtype: str
        """
        return self._job.url

    def variants(self):
        """
        :return: A request to this job's variants.
        :rtype: :class:`VariantsRequest`
        """
        return VariantsRequest(self._job)

    def builds(self):
        """
        :return: A request to this job's builds.
        :rtype: :class:`BuildsRequest`
        """
        return BuildsRequest(self._job)


class VariantResponse:
    """Response for a :class:`VariantsRequest`.
    """

    @dataclass
    class Defaults:
        """Defines all values used by the variant in case some fields are
        not defined for it.
        """
        branches: Iterable[str] = ('master',)
        """Default branches the variant works on."""

    def __init__(self, variant, defaults=None):
        """Constructor.

        :param variant: Low-Level API to access the variant's data.
        :type variant: :class:`cibyl.sources.zuul.apis.ZuulVariantAPI`
        :param defaults:
            Default values that cover gaps on the variant's data.
            'None' to let this define its own.
        :type defaults: None or :class:`VariantResponse.Defaults`
        """
        if defaults is None:
            defaults = VariantResponse.Defaults()

        self._defaults = defaults
        self._variant = variant

    @property
    def defaults(self):
        """
        :return: Default values used to cover gaps on the variant's data.
        :type: :class:`VariantResponse.Defaults`
        """
        return self._defaults

    @property
    def job(self):
        """
        :return: Response for this variant's job.
        :rtype: :class:`JobResponse`
        """
        return JobResponse(self._variant.job)

    @property
    def parent(self):
        """
        :return: Name of the parent job for this variant. 'None' if it does
            not have one.
        :rtype: str or None
        """
        return self._variant.parent

    @property
    def name(self):
        """
        :return: The variants name. Most likely, it will match its job's name.
        :rtype: str
        """
        return self._variant.name

    @property
    def description(self):
        """
        :return: Deeper information on this variant's purpose.
        :rtype: str
        """
        return self._variant.description

    @property
    def branches(self):
        """
        :return: Collection of branch names / regex patterns that indicate the
            branches the variant triggers on.
        :rtype: list[str]
        """
        result = self._variant.branches

        if not result:
            context = self._variant.context

            if context:
                result = [context.branch]

        if not result:
<<<<<<< HEAD
            result = ['master']
=======
            result = self.defaults.branches
>>>>>>> bea22d00

        return result

    @property
    def variables(self):
        """
        :return: Variables that specialize this variant.
        :rtype: dict[str, Any]
        """
        return self._variant.variables

    @property
    def data(self):
        """
        :return: Raw data of this variant.
        :rtype: dict[str, Any]
        """
        return self._variant.raw


class BuildResponse:
    """Response for a :class:`BuildsRequest`.
    """

    def __init__(self, build):
        """Constructor.

        :param build: Low-Level API to access the build's data.
        :type build: :class:`cibyl.sources.zuul.apis.ZuulBuildAPI`
        """
        self._build = build

    @property
    def job(self):
        """
        :return: Response for this build's job.
        :rtype: :class:`JobResponse`
        """
        return JobResponse(self._build.job)

    @property
    def data(self):
        """
        :return: Raw data of this build.
        :rtype: dict[str, Any]
        """
        return self._build.raw

    def tests(self) -> TestsRequest:
        """
        :return: A request to this build's tests.
        """
        return TestsRequest(self._build)


class TestResponse:
    """Response for a :class:`TestsRequest`.
    """

    def __init__(self, build: ZuulBuildAPI, suite: TestSuite, test: Test):
        """Constructor.

        :param build: Low-Level API to access the build's data.
        :param suite: The test suite the test belongs to.
        :param test: Data on the test case.
        """
        self._build = build
        self._suite = suite
        self._test = test

    @property
    def build(self) -> BuildResponse:
        """
        :return: Response for the test's build.
        """
        return BuildResponse(self._build)

    @property
    def suite(self) -> TestSuite:
        """
        :return: Suite the test belongs to.
        """
        return self._suite

    @property
    def kind(self) -> TestKind:
        """
        :return: Type of the test case.
        """
        if isinstance(self.data, TempestTest):
            return TestKind.TEMPEST

        return TestKind.UNKNOWN

    @property
    def name(self) -> str:
        """
        :return: Name of the test case.
        """
        return self.data.name

    @property
    def class_name(self) -> str:
        """
        :return: Name of the class the test belongs to.
        """
        if hasattr(self.data, "class_name"):
            return self.data.class_name
        else:
            return ""

    @property
    def status(self) -> TestStatus:
        """
        :return: Result of the test case.
        """
        result = self.data.result

        if result == TestResult.SUCCESS:
            return TestStatus.SUCCESS

        if result == TestResult.FAILURE:
            return TestStatus.FAILURE

        if result == TestResult.SKIPPED:
            return TestStatus.SKIPPED

        return TestStatus.UNKNOWN

    @property
    def duration(self) -> float:
        """
        :return: How long the test case took to complete, in seconds.
        """
        return self.data.duration

    @property
    def url(self) -> URL:
        """
        :return: URL to the source of the test case data.
        """
        return URL(self.data.url)

    @property
    def data(self) -> Test:
        """
        :return: Raw data of this test.
        """
        return self._test<|MERGE_RESOLUTION|>--- conflicted
+++ resolved
@@ -715,11 +715,7 @@
                 result = [context.branch]
 
         if not result:
-<<<<<<< HEAD
-            result = ['master']
-=======
             result = self.defaults.branches
->>>>>>> bea22d00
 
         return result
 
