--- conflicted
+++ resolved
@@ -312,7 +312,6 @@
 
         return AttributeDictValue("jobs", attr_type=Job, value=job_objects)
 
-<<<<<<< HEAD
     def get_tests(self, **kwargs):
         """
             Get tests for a Jenkins job.
@@ -382,7 +381,6 @@
 
         return AttributeDictValue("jobs", attr_type=Job, value=job_objects)
 
-=======
     def job_missing_deployment_info(self, job: Dict[str, str]):
         """Check if a given Jenkins job has all deployment attributes.
 
@@ -397,7 +395,6 @@
         return False
 
     @speed_index({'base': 2})
->>>>>>> d41df102
     def get_deployment(self, **kwargs):
         """Get deployment information for jobs from jenkins server.
 
