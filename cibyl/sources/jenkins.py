"""
#    Copyright 2022 Red Hat
#
#    Licensed under the Apache License, Version 2.0 (the "License"); you may
#    not use this file except in compliance with the License. You may obtain
#    a copy of the License at
#
#         http://www.apache.org/licenses/LICENSE-2.0
#
#    Unless required by applicable law or agreed to in writing, software
#    distributed under the License is distributed on an "AS IS" BASIS, WITHOUT
#    WARRANTIES OR CONDITIONS OF ANY KIND, either express or implied. See the
#    License for the specific language governing permissions and limitations
#    under the License.
"""

import json
import logging
import re
from functools import partial
from typing import Dict, List
from urllib.parse import urlparse

import requests
import urllib3

from cibyl.exceptions.jenkins import JenkinsError
from cibyl.models.attribute import AttributeDictValue
from cibyl.models.ci.build import Build
from cibyl.models.ci.job import Job
<<<<<<< HEAD
from cibyl.models.ci.test import Test
=======
from cibyl.plugins.openstack.deployment import Deployment
from cibyl.plugins.openstack.utils import translate_topology_string
>>>>>>> 03263587
from cibyl.sources.source import Source, safe_request_generic
from cibyl.utils.filtering import (IP_PATTERN, PROPERTY_PATTERN,
                                   RELEASE_PATTERN, TOPOLOGY_PATTERN,
                                   apply_filters,
                                   satisfy_case_insensitive_match,
                                   satisfy_exact_match, satisfy_regex_match)

LOG = logging.getLogger(__name__)

safe_request = partial(safe_request_generic, custom_error=JenkinsError)
urllib3.disable_warnings(urllib3.exceptions.InsecureRequestWarning)


def detect_job_info_regex(job_name, pattern, group_index=0, default=""):
    """Extract information from a jenkins job name using regex, if not present,
    set to a default value.

    :param job: Jenkins Job representation as a dictionary
    :type job: dict
    :returns: The ip version used for the job if present, 'unknown' otherwise
    :rtype: str
    """
    match_job = pattern.search(job_name)
    if match_job:
        return match_job.group(group_index)
    return default


def is_job(job):
    """Check if a given job representation corresponds to a job and not
    a folder or a view.

    :param job: Jenkins Job representation as a dictionary
    :type job: dict
    :returns: Whether the job representation actually corresponds to a job
    :rtype: bool
    """
    return "job" in job["_class"]


def filter_jobs(jobs_found: List[Dict], **kwargs):
    """Filter the result from the Jenkins API according to user input"""
    checks_to_apply = [is_job]

    jobs_arg = kwargs.get('jobs')
    if jobs_arg:
        pattern = re.compile("|".join(jobs_arg.value))
        checks_to_apply.append(partial(satisfy_regex_match, pattern=pattern,
                                       field_to_check="name"))

    job_names = kwargs.get('job_name')
    if job_names:
        checks_to_apply.append(partial(satisfy_exact_match,
                                       user_input=job_names,
                                       field_to_check="name"))

    job_urls = kwargs.get('job_url')
    if job_urls:
        checks_to_apply.append(partial(satisfy_exact_match,
                                       user_input=job_urls,
                                       field_to_check="url"))

    return apply_filters(jobs_found, *checks_to_apply)


def filter_builds(builds_found: List[Dict], **kwargs):
    """Filter the result from the Jenkins API according to user input"""
    checks_to_apply = []

    builds_arg = kwargs.get('builds')
    if builds_arg and builds_arg.value:
        checks_to_apply.append(partial(satisfy_exact_match,
                                       user_input=builds_arg,
                                       field_to_check="number"))

    build_ids = kwargs.get('build_id')
    if build_ids:
        checks_to_apply.append(partial(satisfy_exact_match,
                                       user_input=build_ids,
                                       field_to_check="number"))

    build_status = kwargs.get('build_status')
    if build_status:
        checks_to_apply.append(partial(satisfy_case_insensitive_match,
                                       user_input=build_status,
                                       field_to_check="result"))

    for build in builds_found:
        # ensure that the build number is passed as a string, Jenkins usually
        # sends it as an int
        build["number"] = str(build["number"])

    return apply_filters(builds_found, *checks_to_apply)


# pylint: disable=no-member
class Jenkins(Source):
    """A class representation of Jenkins client."""

    jobs_query = "?tree=jobs[name,url]"
    jobs_builds_query = {0: "?tree=allBuilds[number,result]",
                         1: "?tree=allBuilds[number,result,duration]",
                         2: "?tree=allBuilds[number,result,duration]",
                         3: "?tree=allBuilds[number,result,duration]"}
    jobs_last_build_query = "?tree=jobs[name,url,lastBuild[number,result]]"
    build_tests_query = "?tree=suites[cases[name,status,duration,skipped]]"

    # pylint: disable=too-many-arguments
    def __init__(self, url: str, username: str = None, token: str = None,
                 cert: str = None, name: str = "jenkins",
                 driver: str = "jenkins", enabled: bool = True,
                 priority: int = 0):
        """
            Create a client to talk to a jenkins instance.

            :param url: Jenkins instance address
            :type url: str
            :param username: Jenkins username
            :type username: str
            :param token: Jenkins access token
            :type token: str
            :param url: Jenkins instance address
            :type url: str
            :param cert: Path to a file with SSL certificates
            :type cert: str
        """
        super().__init__(name=name, url=url, driver=driver,
                         enabled=enabled, priority=priority)
        self.username = username
        self.token = token
        self.cert = cert

    @safe_request
    def send_request(self, query, timeout=None, item="",
                     api_entrypoint="/api/json", raw_response=False):
        """
            Send a request to the jenkins instance and parse its json response.

            :param query: Part of the API request that specifies which data to
            request
            :type query: str
            :param timeout: How many seconds to wait for the server to send
            data before giving up
            :type timeout: float
            :param item: item to get information about
            :type item: str
            :param api_entrypoint: API entrypoint to use, by default use
            api/json
            :type api_entrypoint: str
            :param raw_response: Whether to return the text of the response
            without any processing
            :type raw_response: bool
            :returns: Information from the jenkins instance
            :rtype: dict
        """

        def generate_query_url():
            base = urlparse(self.url)

            # Add protocol
            url = f'{base.scheme}://'

            # Add user and pass
            if self.username:
                url += f'{self.username}'

                if self.token:
                    url += f':{self.token}'

                url += '@'

            # Add host name
            url += f'{base.netloc}'

            # Add path
            if item:
                url += f'/{item}'

            url += f'{api_entrypoint}{query}'

            return url

        response = requests.get(
            generate_query_url(), verify=self.cert, timeout=timeout
        )

        response.raise_for_status()
        if raw_response:
            return response.text

        return json.loads(response.text)

    def get_jobs(self, **kwargs):
        """
            Get jobs from jenkins server.

            :returns: container of Job objects queried from jenkins server
            :rtype: :class:`AttributeDictValue`
        """
        jobs_found = self.send_request(self.jobs_query)["jobs"]
        jobs_filtered = filter_jobs(jobs_found, **kwargs)

        job_objects = {}
        for job in jobs_filtered:
            name = job.get('name')
            job_objects[name] = Job(name=name, url=job.get('url'))

        return AttributeDictValue("jobs", attr_type=Job, value=job_objects)

    def get_builds(self, **kwargs):
        """
            Get builds from jenkins server.

            :returns: container of jobs with build information from
            jenkins server
            :rtype: :class:`AttributeDictValue`
        """

        if kwargs.get('last_build'):
            return self.get_last_build(**kwargs)
        jobs_found = self.get_jobs(**kwargs)
        if kwargs.get('verbosity', 0) > 0 and len(jobs_found) > 80:
            LOG.warning("This might take a couple of minutes...\
try reducing verbosity for quicker query")
        LOG.debug("Requesting builds for %d jobs", len(jobs_found))
        for job_name, job in jobs_found.items():
            builds_info = self.send_request(item=f"job/{job_name}",
                                            query=self.jobs_builds_query.get(
                                                kwargs.get('verbosity'), 0))
            if builds_info:
                LOG.debug("Got %d builds for job %s",
                          len(builds_info["allBuilds"]), job_name)
                builds_to_add = filter_builds(builds_info["allBuilds"],
                                              **kwargs)
                for build in builds_to_add:
                    job.add_build(Build(build["number"], build["result"],
                                        duration=build.get('duration')))

        return jobs_found

    def get_last_build(self, **kwargs):
        """
            Get last build for jobs from jenkins server.

            :returns: container of jobs with build information from
            jenkins server
            :rtype: :class:`AttributeDictValue`
        """

        jobs_found = self.send_request(self.jobs_last_build_query)["jobs"]
        jobs_filtered = filter_jobs(jobs_found, **kwargs)

        job_objects = {}
        for job in jobs_filtered:
            name = job.get('name')

            job_object = Job(name=name, url=job.get('url'))
            if job["lastBuild"]:
                builds_to_add = filter_builds([job["lastBuild"]],
                                              **kwargs)
                for build in builds_to_add:
                    build_obj = Build(build["number"], build["result"],
                                      duration=build.get('duration'))
                    job_object.add_build(build_obj)
            job_objects[name] = job_object

        return AttributeDictValue("jobs", attr_type=Job, value=job_objects)

<<<<<<< HEAD
    def get_tests(self, **kwargs):
        """
            Get tests for a Jenkins job build.

            :returns: container of Test objects queried from jenkins server
            :rtype: :class:`AttributeDictValue`
        """

        tests_found = self.send_request(self.build_tests_query,
                                        item='testReport')

        test_objects = {}
        for test in tests_found:
            name = test.get('name')
            test_objects[name] = Test(name=name,
                                      status=test.get('status'),
                                      duration=test.get('duration'),
                                      skipped=test.get('skipped'))

        return AttributeDictValue("tests", attr_type=Test, value=test_objects)
=======
    def get_deployment(self, **kwargs):
        """Get deployment information for jobs from jenkins server.

        :returns: container of jobs with deployment information from
        jenkins server
        :rtype: :class:`AttributeDictValue`
        """
        jobs_found = self.send_request(self.jobs_last_build_query)["jobs"]
        jobs_found = filter_jobs(jobs_found, **kwargs)

        use_artifacts = True
        if len(jobs_found) > 12:
            LOG.warning("Requesting deployment information for %d jobs \
will be based on the job name and approximate, restrict the query for more \
accurate results", len(jobs_found))
            use_artifacts = False

        job_deployment_info = []
        for job in jobs_found:
            job_name = job['name']
            job["ip_version"] = detect_job_info_regex(job_name, IP_PATTERN,
                                                      group_index=1,
                                                      default="unknown")
            last_build = job.get("lastBuild")
            if use_artifacts and last_build is not None:
                # if we have a lastBuild, we will have artifacts to pull
                self.add_job_info_from_artifacts(job)
            else:
                self.add_job_info_from_name(job)
            job_deployment_info.append(job)

        checks_to_apply = []
        input_ip_version = kwargs.get('ip_version')
        if input_ip_version and input_ip_version.value:
            checks_to_apply.append(partial(satisfy_exact_match,
                                   user_input=input_ip_version,
                                   field_to_check="ip_version"))

        input_topology = kwargs.get('topology')
        if input_topology and input_topology.value:
            checks_to_apply.append(partial(satisfy_exact_match,
                                   user_input=input_topology,
                                   field_to_check="topology"))

        input_release = kwargs.get('release')
        if input_release and input_release.value:
            checks_to_apply.append(partial(satisfy_exact_match,
                                   user_input=input_release,
                                   field_to_check="release_version"))

        job_deployment_info = apply_filters(job_deployment_info,
                                            *checks_to_apply)

        job_objects = {}
        for job in job_deployment_info:
            name = job.get('name')
            job_objects[name] = Job(name=name, url=job.get('url'))
            # TODO: (jgilaber) query for infra_type, nodes and services
            deployment = Deployment(job["release_version"], "unknown",
                                    [], [], ip_version=job["ip_version"],
                                    topology=job["topology"])
            job_objects[name].add_deployment(deployment)

        return AttributeDictValue("jobs", attr_type=Job, value=job_objects)

    def add_job_info_from_artifacts(self, job: Dict[str, str]):
        """Add information to the job by querying the last build artifacts.

        :param job: Dictionary representation of a jenkins job
        :type job: dict
        """
        possible_artifacts = [".envrc", "artifacts/jp.env"]
        job_name = job['name']
        artifact = None
        for artifact_path in possible_artifacts:
            artifact_url = f"job/{job_name}/lastBuild/artifact/{artifact_path}"
            try:
                artifact = self.send_request(item=artifact_url, query="",
                                             api_entrypoint="",
                                             raw_response=True)
                break
            except JenkinsError:
                LOG.debug("Found no artifact %s for job %s", artifact_path,
                          job_name)
                continue
        if artifact is None:
            self.add_job_info_from_name(job)
            return
        for line in artifact.split("\n"):
            if "TOPOLOGY=" in line:
                topology_str = detect_job_info_regex(line, PROPERTY_PATTERN,
                                                     group_index=1)
                topology_str = topology_str.replace('"', '')
                topology_str = topology_str.replace("'", '')
                job["topology"] = topology_str
            elif "PRODUCT_VERSION" in line:
                job["release_version"] = detect_job_info_regex(line,
                                                               RELEASE_PATTERN)
        if "topology" not in job or "release_version" not in job:
            self.add_job_info_from_name(job)

    def add_job_info_from_name(self, job:  Dict[str, str]):
        """Add information to the job by using regex on the job name.

        :param job: Dictionary representation of a jenkins job
        :type job: dict
        """
        job_name = job['name']
        short_topology = detect_job_info_regex(job_name,
                                               TOPOLOGY_PATTERN)
        if short_topology:
            # due to the regex used, short_topology may contain a trailing
            # underscore that should be removed
            short_topology = short_topology.rstrip("_")
            job["topology"] = translate_topology_string(short_topology)
        else:
            job["topology"] = ""
        job["release_version"] = detect_job_info_regex(job_name,
                                                       RELEASE_PATTERN)
>>>>>>> 03263587
<|MERGE_RESOLUTION|>--- conflicted
+++ resolved
@@ -28,12 +28,9 @@
 from cibyl.models.attribute import AttributeDictValue
 from cibyl.models.ci.build import Build
 from cibyl.models.ci.job import Job
-<<<<<<< HEAD
 from cibyl.models.ci.test import Test
-=======
 from cibyl.plugins.openstack.deployment import Deployment
 from cibyl.plugins.openstack.utils import translate_topology_string
->>>>>>> 03263587
 from cibyl.sources.source import Source, safe_request_generic
 from cibyl.utils.filtering import (IP_PATTERN, PROPERTY_PATTERN,
                                    RELEASE_PATTERN, TOPOLOGY_PATTERN,
@@ -302,7 +299,6 @@
 
         return AttributeDictValue("jobs", attr_type=Job, value=job_objects)
 
-<<<<<<< HEAD
     def get_tests(self, **kwargs):
         """
             Get tests for a Jenkins job build.
@@ -323,7 +319,7 @@
                                       skipped=test.get('skipped'))
 
         return AttributeDictValue("tests", attr_type=Test, value=test_objects)
-=======
+
     def get_deployment(self, **kwargs):
         """Get deployment information for jobs from jenkins server.
 
@@ -442,5 +438,4 @@
         else:
             job["topology"] = ""
         job["release_version"] = detect_job_info_regex(job_name,
-                                                       RELEASE_PATTERN)
->>>>>>> 03263587
+                                                       RELEASE_PATTERN)