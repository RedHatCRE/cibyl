"""
#    Copyright 2022 Red Hat
#
#    Licensed under the Apache License, Version 2.0 (the "License"); you may
#    not use this file except in compliance with the License. You may obtain
#    a copy of the License at
#
#         http://www.apache.org/licenses/LICENSE-2.0
#
#    Unless required by applicable law or agreed to in writing, software
#    distributed under the License is distributed on an "AS IS" BASIS, WITHOUT
#    WARRANTIES OR CONDITIONS OF ANY KIND, either express or implied. See the
#    License for the specific language governing permissions and limitations
#    under the License.
"""
from enum import Enum

from cibyl.sources.elasticsearch.api import ElasticSearchOSP
from cibyl.sources.jenkins import Jenkins
from cibyl.sources.jenkins_job_builder import JenkinsJobBuilder
from cibyl.sources.zuul.source import Zuul


class SourceType(str, Enum):
    """Describes the sources known by the app, those which can be build.
    """
    JENKINS = 'jenkins'
    ZUUL = 'zuul'
    ELASTICSEARCH = 'elasticsearch'
    JENKINS_JOB_BUILDER = 'jenkins_job_builder'


class SourceFactory:
    """Instantiates sources from inputs coming from the configuration file.
    """

    @staticmethod
    def create_source(source_type, name, **kwargs):
        """Builds a new source.

        :param source_type: Type of the source to build.
        :type source_type: str or :class:`SourceType`
        :param name: A name to identify the source.
        :type name: str
        :param kwargs: Collection of data that further describes the source.
        :type kwargs: str
        :return: A new instance.
        :rtype: :class:`cibyl.sources.source.Source`
        """
        if source_type == SourceType.JENKINS:
            return Jenkins(name=name, **kwargs)

        if source_type == SourceType.ZUUL:
            return Zuul.new_source(name=name, **kwargs)

        if source_type == SourceType.ELASTICSEARCH:
<<<<<<< HEAD
            raise NotImplementedError(
                f"Source '{source_type}' not yet implemented."
            )
=======
            return ElasticSearchOSP(name=name, **kwargs)
>>>>>>> 90c5d898

        if source_type == SourceType.JENKINS_JOB_BUILDER:
            return JenkinsJobBuilder(name=name, **kwargs)

        raise NotImplementedError(f"Unknown source type '{source_type}'")<|MERGE_RESOLUTION|>--- conflicted
+++ resolved
@@ -54,13 +54,7 @@
             return Zuul.new_source(name=name, **kwargs)
 
         if source_type == SourceType.ELASTICSEARCH:
-<<<<<<< HEAD
-            raise NotImplementedError(
-                f"Source '{source_type}' not yet implemented."
-            )
-=======
             return ElasticSearchOSP(name=name, **kwargs)
->>>>>>> 90c5d898
 
         if source_type == SourceType.JENKINS_JOB_BUILDER:
             return JenkinsJobBuilder(name=name, **kwargs)
