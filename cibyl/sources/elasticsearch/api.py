"""
#    Copyright 2022 Red Hat
#
#    Licensed under the Apache License, Version 2.0 (the "License"); you may
#    not use this file except in compliance with the License. You may obtain
#    a copy of the License at
#
#         http://www.apache.org/licenses/LICENSE-2.0
#
#    Unless required by applicable law or agreed to in writing, software
#    distributed under the License is distributed on an "AS IS" BASIS, WITHOUT
#    WARRANTIES OR CONDITIONS OF ANY KIND, either express or implied. See the
#    License for the specific language governing permissions and limitations
#    under the License.
"""

import logging
import re
from urllib.parse import urlsplit

from elasticsearch.helpers import scan

from cibyl.cli.argument import Argument
from cibyl.exceptions.elasticsearch import ElasticSearchError
from cibyl.models.attribute import AttributeDictValue
from cibyl.models.ci.build import Build
from cibyl.models.ci.job import Job
from cibyl.plugins.openstack.deployment import Deployment
from cibyl.sources.elasticsearch.client import ElasticSearchClient
from cibyl.sources.source import Source, speed_index
from cibyl.utils.filtering import IP_PATTERN

LOG = logging.getLogger(__name__)


class ElasticSearchOSP(Source):
    """Used to perform queries in elasticsearch"""

    def __init__(self: object, driver: str = 'elasticsearch',
                 name: str = "elasticsearch", priority: int = 0,
                 enabled: bool = True, **kwargs) -> None:
        super().__init__(name=name, driver=driver, priority=priority,
                         enabled=enabled)

        if 'elastic_client' in kwargs:
            self.es_client = kwargs.get('elastic_client')
        else:
            try:
                url_parsed = urlsplit(kwargs.get('url'))
                host = f"{url_parsed.scheme}://{url_parsed.hostname}"
                port = url_parsed.port
            except Exception as exception:
                raise ElasticSearchError('The URL given is not valid') \
                    from exception
            self.es_client = ElasticSearchClient(host, port)

    @speed_index({'base': 1})
    def get_jobs(self: object, **kwargs: Argument) -> list:
        """Get jobs from elasticsearch

            :returns: Job objects queried from elasticserach
            :rtype: :class:`AttributeDictValue`
        """
        key_filter = 'job_name'
        jobs_to_search = []
        if 'jobs' in kwargs:
            jobs_to_search = kwargs.get('jobs').value
            key_filter = 'job_name'
        if 'job_url' in kwargs:
            jobs_to_search = kwargs.get('job_url').value
            key_filter = 'job_url'

        query_body = QueryTemplate(key_filter, jobs_to_search).get

        hits = self.__query_get_hits(
            query=query_body,
            index='logstash_jenkins_jobs'
        )

        job_objects = {}
        for hit in hits:
            job_name = hit['_source']['job_name']
            url = hit['_source']['job_url']
            job_objects[job_name] = Job(name=job_name, url=url)
        return AttributeDictValue("jobs", attr_type=Job, value=job_objects)

    def __query_get_hits(self: object, query: dict, index: str = '*') -> list:
        """Perform the search query to ElasticSearch
        and return all the hits

        :param query: Query to perform
        :type query: dict
        :param index: Index
        :type index: str
        :return: List of hits.
        """
        try:
            with self.es_client.connect() as es_connection:
                hits = [item for item in scan(
                    es_connection,
                    index=index,
                    query=query,
                    size=10000
                )]
            es_connection.transport.close()
        except Exception as exception:
            raise ElasticSearchError("Error getting the results") \
                from exception
        return hits

    @speed_index({'base': 2})
    def get_builds(self: object, **kwargs: Argument):
        """
            Get builds from elasticsearch server.

            :returns: container of jobs with build information from
            elasticsearch server
            :rtype: :class:`AttributeDictValue`
        """
        jobs_found = self.get_jobs(**kwargs)

        for job_name, job in jobs_found.items():
            query_body = QueryTemplate('job_name',
                                       [job_name],
                                       query_type='match').get

            builds = self.__query_get_hits(
                query=query_body,
                index='jenkins_builds'
            )

            build_statuses = []
            if 'build_status' in kwargs:
                build_statuses = [status.upper()
                                  for status in
                                  kwargs.get('build_status').value]

            build_id_argument = None
            if 'builds' in kwargs:
                build_id_argument = kwargs.get('builds').value

            for build in builds:

                build_result = None
                if not build['_source']['build_result'] and \
                        build['_source']['current_build_result']:
                    build_result = build['_source']['current_build_result']
                else:
                    build_result = build["_source"]['build_result']

                if 'build_status' in kwargs and \
                        build['_source']['build_result'] not in build_statuses:
                    continue

                build_id = str(build['_source']['build_id'])

                if build_id_argument and \
                        build_id not in build_id_argument:
                    continue

                job.add_build(Build(build_id,
                                    build_result,
                                    build['_source']['time_duration']))

        if 'last_build' in kwargs:
            return self.get_last_build(jobs_found)

        return jobs_found

    def get_last_build(self: object, builds_jobs: AttributeDictValue):
        """
            Get last build from builds. It's determinated
            by the build_id

            :returns: container of jobs with last build information
            :rtype: :class:`AttributeDictValue`
        """
        job_object = {}
        for job_name, build_info in builds_jobs.items():
            builds = build_info.builds

            if not builds:
                continue

            last_build_number = sorted(builds.keys(), key=int)[-1]
            last_build_info = builds[last_build_number]
            # Now we need to consturct the Job object
            # with the last build object in this one
            build_object = Build(str(last_build_info.build_id),
                                 str(last_build_info.status))
            job_object[job_name] = Job(name=job_name)
            job_object[job_name].add_build(build_object)

        return AttributeDictValue("jobs", attr_type=Job, value=job_object)

    @speed_index({'base': 2})
    def get_deployment(self, **kwargs):
        """Get deployment information for jobs from elasticsearch server.

        :returns: container of jobs with deployment information from
        elasticsearch server
        :rtype: :class:`AttributeDictValue`
        """
        jobs_to_search = []
        if 'jobs' in kwargs:
            jobs_to_search = kwargs.get('jobs').value

        query_body = {
            "query": {
              "bool": {
                "must": [
                  {
                    "bool": {
                      "must": []
                    }
                  },
                  {
                    "bool": {
                      "should": [
                        {
                          "exists": {
                            "field": "ip_version"
                          }
                        },
                        {
                          "exists": {
                            "field": "storage_backend"
                          }
                        },
                        {
                          "exists": {
                            "field": "network_backend"
                          }
                        },
                        {
                          "exists": {
                            "field": "dvr"
                          }
                        },
                        {
                          "exists": {
                            "field": "topology"
                          }
                        }
                      ],
                      "minimum_should_match": 1
                    }
                  }
                ]
              }
            },
            "size": 1,
            "sort": [
                {
                    "timestamp.keyword": {
                        "order": "desc"
                    }
                }
            ]
        }

        hits = []
        for job in jobs_to_search:
            query_body['query']['bool']['must'][0]['bool']['must'] = {
                "match": {
                    "job_name.keyword": f"{job}"
                }
            }
            results = self.__query_get_hits(
                query=query_body,
                index='logstash_jenkins'
            )
            hits.append(results[0])

        ip_version_argument = None
        if 'ip_version' in kwargs:
            ip_version_argument = kwargs.get('ip_version').value
        # release_argument = None
        # if 'release' in kwargs:
        #     release_argument = kwargs.get('release').value
        network_argument = None
        if 'network_backend' in kwargs:
            network_argument = kwargs.get('network_backend').value
        storage_argument = None
        if 'storage_backend' in kwargs:
            storage_argument = kwargs.get('storage_backend').value

        job_objects = {}
        for hit in hits:
            job_name = hit['_source']['job_name']
            job_url = re.compile(r"(.*)/\d").search(
                hit['_source']['build_url']
            ).group(1)

            # If the key exists assign the value otherwise assign unknown
            topology = hit['_source'].get(
                "topology", "unknown")
            network_backend = hit['_source'].get(
                "network_backend", "unknown")
            ip_version = hit['_source'].get(
                "ip_version", "unknown")
            storage_backend = hit['_source'].get(
                "storage_backend", "unknown")
            dvr = hit['_source'].get(
                "dvr", "unknown")

            if ip_version != 'unknown':
                matches = IP_PATTERN.search(ip_version)
                ip_version = matches.group(1)

            # Check if necessary filter by IP version:
            if ip_version_argument and \
                    ip_version not in ip_version_argument:
                continue

            # # Check if necessary filter by release version:
            # if release_argument and \
            #         release not in release_argument:
            #     continue

            # Check if necessary filter by network backend:
            if network_argument and \
                    network_backend not in network_argument:
                continue

            # Check if necessary filter by storage backend:
            if storage_argument and \
                    storage_backend not in storage_argument:
                continue

            job_objects[job_name] = Job(name=job_name, url=job_url)
            deployment = Deployment(
                # release,
                "unknown",
<<<<<<< HEAD
                [],
                [],
                services=[],
=======
                {},
                {},
>>>>>>> e7a2d272
                ip_version=ip_version,
                topology=topology,
                network_backend=network_backend,
                dvr=dvr,
                storage_backend=storage_backend
            )

            job_objects[job_name].add_deployment(deployment)

        return AttributeDictValue("jobs", attr_type=Job, value=job_objects)


class QueryTemplate():
    """Used for template and substitutions according to the
       elements received and return a dictionary equivalent to
       a DSL query
    """

    def __init__(self: object, search_key: str,
                 search_values: list, **kwargs) -> None:
        if not isinstance(search_values, list):
            raise TypeError(f"search_values argument received: \
                            '{search_values}' is not a list")

        # Empty query for all hits or elements
        if not search_values:
            self.query_body = {
                "query": {
                    "exists": {
                        "field": search_key
                    }
                }
            }
        # Just one element that start with string
        # is better to use 'match_phrase_prefix'
        elif len(search_values) == 1:
            query_type = 'match_phrase_prefix'

            if 'query_type' in kwargs:
                query_type = kwargs.get('query_type')

            self.query_body = {
                'query': {
                    query_type: {
                        search_key: search_values[0]
                    }
                }
            }
        # If we want to find more than one element and all of them
        # start with string we need to search using OR condition
        else:
            match_to_process = {
                'should': [],
                "minimum_should_match": 1
            }

            for value in search_values:
                match_to_process['should'].append(
                    {
                        "match_phrase": {
                            search_key: value
                        }
                    }
                )

            self.query_body = {
                'query': {
                    'bool': match_to_process,
                }
            }

    @ property
    def get(self: object) -> dict:
        """Return DSL query in dictionary format"""
        LOG.info(f"Using the following query: {self.query_body}")
        return self.query_body<|MERGE_RESOLUTION|>--- conflicted
+++ resolved
@@ -332,14 +332,9 @@
             deployment = Deployment(
                 # release,
                 "unknown",
-<<<<<<< HEAD
                 [],
                 [],
                 services=[],
-=======
-                {},
-                {},
->>>>>>> e7a2d272
                 ip_version=ip_version,
                 topology=topology,
                 network_backend=network_backend,
