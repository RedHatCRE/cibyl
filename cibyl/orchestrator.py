--- conflicted
+++ resolved
@@ -282,17 +282,12 @@
                     # if one source has provided the information, there is
                     # no need to query the rest
                     break
-<<<<<<< HEAD
-    def extend_parser(self, attributes, group_name='Environment',
-                      level=0):
-=======
         if query_result:
             # if no source could be called, there is nothing to add
             system.populate(query_result)
 
     def extend_parser(self, attributes: dict, group_name: str = 'Environment',
                       level: int = 0) -> None:
->>>>>>> 6be1dddf
         """Extend parser with arguments from CI models."""
         for attr_dict in attributes.values():
             arguments = attr_dict.get('arguments')
@@ -318,19 +313,10 @@
                     self.run_features(system, features)
                 else:
                     self.run_query(system)
-<<<<<<< HEAD
-                self.publisher.publish(
-                    model_instance=system,
-                    style=output_style,
-                    query=get_query_type(**self.parser.ci_args),
-                    verbosity=self.parser.app_args.get('verbosity'))
                 for source in system.sources:
                     source.ensure_teardown()
-=======
-
             self.publisher.publish(
                 environment=env,
                 style=output_style,
                 query=get_query_type(**self.parser.ci_args),
-                verbosity=self.parser.app_args.get('verbosity'))
->>>>>>> 6be1dddf
+                verbosity=self.parser.app_args.get('verbosity'))