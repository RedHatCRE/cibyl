--- conflicted
+++ resolved
@@ -84,12 +84,6 @@
         file = get_first_available_file(self.path)
         if file:
             self.data = yaml.parse(file)
-<<<<<<< HEAD
-        else:
-            raise FileNotFoundError(Colors.red(
-                f"Could not open file at: {self.path}"))
-=======
         elif not skip_on_missing:
-            raise ConfigurationNotFound(f"Could not find configuration file: \
-'{self.path}'")
->>>>>>> df2ed46b
+            raise ConfigurationNotFound(Color.red(f"Could not find configuration file: \
+'{self.path}'"))